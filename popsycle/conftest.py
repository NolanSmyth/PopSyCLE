--- conflicted
+++ resolved
@@ -1,11 +1,9 @@
-<<<<<<< HEAD
 """Configure Test Suite.
 
 This file is used to configure the behavior of pytest when using the Astropy
 test infrastructure. It needs to live inside the package in order for it to
 get picked up when running the tests inside an interpreter using
 `{{ cookiecutter.module_name }}.test()`.
-
 """
 
 import os
@@ -36,70 +34,4 @@
 
         from . import __version__
         packagename = os.path.basename(os.path.dirname(__file__))
-        TESTED_VERSIONS[packagename] = __version__
-=======
-# This file is used to configure the behavior of pytest when using the Astropy
-# test infrastructure.
-
-from astropy.version import version as astropy_version
-if astropy_version < '3.0':
-    # With older versions of Astropy, we actually need to import the pytest
-    # plugins themselves in order to make them discoverable by pytest.
-    from astropy.tests.pytest_plugins import *
-elif astropy_version >= '3.0' and astropy_version < '5.1':
-    # As of Astropy 3.0, the pytest plugins provided by Astropy are
-    # automatically made available when Astropy is installed. This means it's
-    # not necessary to import them here, but we still need to import global
-    # variables that are used for configuration.
-    from astropy.tests.plugins.display import PYTEST_HEADER_MODULES, TESTED_VERSIONS
-else:
-    # As of Atropy 5.1, the pytest plugins provided by Astropy have been removed
-    # and are instead provided by pytest-astropy-header 
-    # (https://github.com/astropy/pytest-astropy-header)
-    from pytest_astropy_header.display import PYTEST_HEADER_MODULES, TESTED_VERSIONS
-    def pytest_configure(config):
-        config.option.astropy_header = True
-
-from astropy.tests.helper import enable_deprecations_as_exceptions
-
-## Uncomment the following line to treat all DeprecationWarnings as
-## exceptions. For Astropy v2.0 or later, there are 2 additional keywords,
-## as follow (although default should work for most cases).
-## To ignore some packages that produce deprecation warnings on import
-## (in addition to 'compiler', 'scipy', 'pygments', 'ipykernel', and
-## 'setuptools'), add:
-##     modules_to_ignore_on_import=['module_1', 'module_2']
-## To ignore some specific deprecation warning messages for Python version
-## MAJOR.MINOR or later, add:
-##     warnings_to_ignore_by_pyver={(MAJOR, MINOR): ['Message to ignore']}
-# enable_deprecations_as_exceptions()
-
-## Uncomment and customize the following lines to add/remove entries from
-## the list of packages for which version numbers are displayed when running
-## the tests. Making it pass for KeyError is essential in some cases when
-## the package uses other astropy affiliated packages.
-# try:
-#     PYTEST_HEADER_MODULES['Astropy'] = 'astropy'
-#     PYTEST_HEADER_MODULES['scikit-image'] = 'skimage'
-#     del PYTEST_HEADER_MODULES['h5py']
-# except (NameError, KeyError):  # NameError is needed to support Astropy < 1.0
-#     pass
-
-## Uncomment the following lines to display the version number of the
-## package rather than the version number of Astropy in the top line when
-## running the tests.
-# import os
-#
-## This is to figure out the package version, rather than
-## using Astropy's
-# try:
-#     from .version import version
-# except ImportError:
-#     version = 'dev'
-#
-# try:
-#     packagename = os.path.basename(os.path.dirname(__file__))
-#     TESTED_VERSIONS[packagename] = version
-# except NameError:   # Needed to support Astropy <= 1.0.0
-#     pass
->>>>>>> 249375aa
+        TESTED_VERSIONS[packagename] = __version__