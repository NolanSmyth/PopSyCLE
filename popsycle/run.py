--- conflicted
+++ resolved
@@ -488,17 +488,15 @@
 
     Optional Parameters
     -------------------
-<<<<<<< HEAD
+    jobname : str
+        The name of the slurm job and run_popsycle execution file.
+        If set to 'default', the format will be:
+            <longitude>_<latitude>_<output_root>
+
     pbh_config_filename : str
         Name of pbh_config.yaml file containing the PBH parameters
         that will be passed along to the run_on_slurm.py command in the
         slurm script.
-=======
-    jobname : str
-        The name of the slurm job and run_popsycle execution file.
-        If set to 'default', the format will be:
-            <longitude>_<latitude>_<output_root>
->>>>>>> 3693df82
 
     seed : int
         If set to non-None, all random sampling will be seeded with the
