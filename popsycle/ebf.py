#! /usr/bin/env python
#-----------------------------------------------------------------------------
#
#EBF (Efficient Binary Format) Software Library and Utilities
#Copyright (c) 2012 Sanjib Sharma
#All rights reserved.

# Copyright Notice and License Terms for 
# EBF (Efficient Binary Format) Software Library and Utilities
# -----------------------------------------------------------------------------

# EBF (Efficient Binary Format) Software Library and Utilities
# Copyright (c) 2012 Sanjib Sharma
# All rights reserved.

# Redistribution and use in source and binary forms, with or without 
# modification, are permitted for any purpose (including commercial purposes) 
# provided that the following conditions are met:

# 1. Redistributions of source code must retain the above copyright notice, 
#    this list of conditions, and the following disclaimer.

# 2. Redistributions in binary form must reproduce the above copyright notice, 
#    this list of conditions, and the following disclaimer in the documentation 
#    and/or materials provided with the distribution.

# 3. In addition, redistributions of modified forms of the source or binary 
#    code must carry prominent notices stating that the original code was 
#    changed and the date of the change.

# 4. All publications or advertising materials mentioning features or use of 
#    this software are asked, but not required, to acknowledge 
#    and credit the contributors.

# 5. Neither the name of the copyright holders nor the names of its contributors 
#    may be used to endorse or promote products derived from this software 
#    without specific prior written permission.


# DISCLAIMER: 
# THIS SOFTWARE IS PROVIDED BY THE COPYRIGHT HOLDERS AND CONTRIBUTORS "AS IS" AND
# ANY EXPRESS OR IMPLIED WARRANTIES, INCLUDING, BUT NOT LIMITED TO, THE IMPLIED
# WARRANTIES OF MERCHANTABILITY AND FITNESS FOR A PARTICULAR PURPOSE ARE
# DISCLAIMED. IN NO EVENT SHALL THE COPYRIGHT OWNER OR CONTRIBUTORS BE LIABLE FOR
# ANY DIRECT, INDIRECT, INCIDENTAL, SPECIAL, EXEMPLARY, OR CONSEQUENTIAL DAMAGES
# (INCLUDING, BUT NOT LIMITED TO, PROCUREMENT OF SUBSTITUTE GOODS OR SERVICES;
# LOSS OF USE, DATA, OR PROFITS; OR BUSINESS INTERRUPTION) HOWEVER CAUSED AND
# ON ANY THEORY OF LIABILITY, WHETHER IN CONTRACT, STRICT LIABILITY, OR TORT
# (INCLUDING NEGLIGENCE OR OTHERWISE) ARISING IN ANY WAY OUT OF THE USE OF THIS
# SOFTWARE, EVEN IF ADVISED OF THE POSSIBILITY OF SUCH DAMAGE.
#
#-----------------------------------------------------------------------------
#
# This file is part of EBF.  The full EBF copyright notice, including       
# terms governing use, modification, and redistribution, is contained in    
# the files COPYING and COPYRIGHT,  which can be found at the root        
# of the source code distribution tree.     
#--------------------------------------------------------------------------    

# Copied https://github.com/segasai/ebfpy on 2019-04-24

"""
A module to read and write data in ebf format. 

 .. moduleauthor: Sanjib Sharma <bugsanjib at gmail com>

EBF is a binary format for storing data. It is designed to   
read and write data, easily and efficiently. 

- Store multiple data items in one file, each having a unique tag name

  + tagnames follow the convention of unix style pathname e.g. /x or /mydata/x
  + this allows hierarchical storage of data

- Automatic type and endian conversion  
- Support for mutiple programming languages

  + data can easily read in C, C++, Fortran, Java, IDL and Matlab
  + facilitates easy distribution of data 

- Comprehensive numpy support

  + data is read back as numpy arrays
  + almost any numpy array can be written
  + Nested numpy structures are also supported

- Read and write directly a recursive dictionary of numpy arrays

To install  
::

$pip install ebfpy           OR
$pip install ebfpy --user    OR

Alternatively
::

$tar -zxvf ebfpy_x.x.x.tar.gz
$cd ebfpy_x.x.x
$python setup.py install --user                            OR 
$python setup.py install --user --install-scripts=mypath   OR
$python setup.py install  --install-scripts=mypath 


The --install_scripts option if specified 
determines the installation location of the command line script ebftkpy, 
the ebf module is always installed in a standard location. 
It is better to set this manually (to something like '/usr/local/bin' 
or somewhere in home) because the standard script installation location might 
not be in your search path. With *--user* option generally the scripts are 
installed in *~/.local/bin/*.

To run the test suite just do (from within folder ebfpy_x.x.x)
::

$./ebf.py 

Example:

Write specific numpy arrays.

>>> import ebf
>>> import numpy
>>> x = numpy.random.rand(2,5)
>>> y = numpy.random.rand(2,5)
>>> ebf.write('check.ebf', '/x', x, "w")
>>> ebf.write('check.ebf', '/y', y, "a")

Write in a different path within an ebf file .

>>> ebf.write('check.ebf', '/mypath/x', x, "a")
>>> ebf.write('check.ebf', '/mypath/y', y, "a")

Read back the written arrays

>>> x1 = ebf.read('check.ebf', '/x')
>>> y1 = ebf.read('check.ebf', '/mypath/y')

Read all items in an ebf path as a dictionary
such that data["x"] is same as x1
such that data["y"] is same as y1

>>> data = ebf.read('check.ebf', '/mypath/')

Check the contents of the file.

>>> ebf.info('check.ebf')
check.ebf 2460 bytes
------------------------------------------------------------------
name                           dtype    endian  unit       dim       
------------------------------------------------------------------
/.ebf/info                     int64    little             [5]       
/.ebf/htable                   int8     little             [1256]    
/x                             float64  little             [2 5]     
/y                             float64  little             [2 5]     
/mypath/x                      float64  little             [2 5]     
/mypath/y                      float64  little             [2 5]     

    
Split a structure and write individual data items in 
path "/mypath/" in an ebf file.

>>> dth = numpy.dtype([('data_u1', 'u1', (2, 5)), ('data_u2', 'u2', (2, 5))])
>>> data = numpy.zeros(1, dtype = dth)
>>> ebf.write('check.ebf', '/mypath/', data, "w")
>>> data1 = ebf.read('check.ebf', '/mypath/')
>>> ebf.info('check.ebf') 
check.ebf 1906 bytes
------------------------------------------------------------------
name                           dtype    endian  unit       dim       
------------------------------------------------------------------
/.ebf/info                     int64    little             [5]       
/.ebf/htable                   int8     little             [1256]    
/mypath/data_u1                uint8    little             [2 5]     
/mypath/data_u2                uint16   little             [2 5] 


Write a nested structure and read it back.

>>> dth = numpy.dtype([('data_u1', 'u1', (2, 5)), ('data_u2', 'u2', (2, 5))])
>>> dth1 = numpy.dtype([('data_u1', 'u1', (2, 5)), ('point1', dth, (1, ))])
>>> data = numpy.zeros(10, dtype = dth1)
>>> ebf.write("check.ebf", "/data", data, "w")
>>> data1 = ebf.read("check.ebf", "/data")
>>> ebf.info("check.ebf")
check.ebf 2247 bytes
------------------------------------------------------------------
name                           dtype    endian  unit       dim       
------------------------------------------------------------------
/.ebf/info                     int64    little             [5]       
/.ebf/htable                   int8     little             [1256]    
/data                          struct   little             [10]      
structure definition:
ver-1 
struct {
uint8 data_u1 2  2  5  ;
struct {
uint8 data_u1 2  2  5  ;
uint16 data_u2 2  2  5  ;
} point1 1 1   ; 
} anonymous 1 1   ; 

Write a string and read it back as string.
Note, return type is numpy.ndarray, hence have to use tostring() 
method to convert it back to string.

>>> x = "abcdefghijkl"
>>> ebf.write("check.ebf", "/mystr", numpy.array(x), "w")
>>> y = ebf.read("check.ebf", "/mystr").tostring()

Write a list of string and read it back as numpy.ndarray of type numpy.string

>>> x = ["abc", "abcdef"]
>>> ebf.write("check.ebf", "/mystr", numpy.array(x), "w")
>>> y = ebf.read("check.ebf", "/mystr")
>>> print y[0] == "abc",y[1] == "abcdef"
True True


Write with units and read it back.

>>> data = numpy.zeros(1, dtype = "int32")
>>> ebf.write('check.ebf', '/data', data, "w",dataunit="100 m/s")
>>> print, ebf.unit('check.ebf', '/data')


Check if a data item is present.

>>> ebf.containsKey('check.ebf', '/data')


"""

# 0.0.9  with open replaced with try and finally in update_ind for pyver<2.5
# 0.0.8 ebf.update_ind()  added
# 0.0.7 EbfHeader modified to take into account writing structures with non native endian format 
# In 0.0.4 write mode 'u' and 'e' added
# update mode works to replace existing data of same size and shape
# expand mode works to extend data size, first dim only. Provided other dims are same and data is 
# of same enidianness
# In 0.0.3 recon can be 1 and 2 
# path without data but additional dirs had problem in recon. This is solved 
# _getHeader replaced with getHeader
# update_ind has option ind=None
# write() with mode u and e, has been modified now tests for dtype match and allows scalar to be passed
# think about precision preserving csv,ssv
# added following in __LoadMap to prevent false entries 
#        except RuntimeError:
#            del _EbfMap.ltable[filename]
#            raise RuntimeError('Cannot Read File:'+filename)    
# 2014Oct27 added in def keys() ability to read structure dtype.names
# 2014ONov13 added dictnpstruct and npstruct2dict and outpath option in copy
# 2014ONov14 improved the cat module so that there is no loss of precision when printing 
# April 2015 all None comparison changed to is not and is 
# Overflow Runtime warning suppressed in ebflthash using np.seterr


import numpy
import sys
import time
import os
from itertools import groupby
from operator import itemgetter


__version__ = "0.0.14"


class _EbfUtils(object):
        
    @staticmethod
    def createPathNode(name):
        """
        Create a path node for path Tree
        """
        node={}
        node['files']=[]
        node['dirs']={}
        node['name']=name
        return node
    
    @staticmethod
    def addPathToTree(node,path_list):
        """
        add a list of paths to Tree through root node
        """
        for path1 in path_list:
            if path1.count('/') == 0:
                node['files'].append(path1)
            else:
                x=path1.split('/',1)
                if not (x[0]+'/' in node['dirs']):
                    node['dirs'][x[0]+'/']=_EbfUtils.createPathNode(node['name']+x[0]+'/')
                _EbfUtils.addPathToTree(node['dirs'][x[0]+'/'],[x[1]])    
                
    @staticmethod
    def printPathTree(node):
        """
        print the tree
        """
        if node['name'] != "":
            print('ls ',node['name'])
            print(node['files'])
            print(list(node['dirs'].keys()))
            print() 
            for x in list(node['dirs'].keys()):
                _EbfUtils.printPathTree(node['dirs'][x])
    
    @staticmethod
    def searchPathTree(node,dataname):
        if node['name'] == dataname :
            return node
        else:
            for key in list(node['dirs'].keys()):
                nodef=_EbfUtils.searchPathTree(node['dirs'][key],dataname)
                if nodef['name'] == dataname:
                    return nodef        
        return node

    @staticmethod
    def getKeysRecursive(node):
        """
        print the tree
        """
        keys=[]
        for key in node['files']:
            keys.append(node['name']+key)
        for x in list(node['dirs'].keys()):
            keys=keys+_EbfUtils.getKeysRecursive(node['dirs'][x])
        return keys

    @staticmethod
    def get_byteorder(data):
        if sys.byteorder == 'little':
            sorder='<'
        else:
            sorder='>'
        if data.dtype.names is not None:
            x=[]
            for key in data.dtype.names:
                if data[key].dtype.byteorder == '<':
                    x.append('<')
                elif data[key].dtype.byteorder == '>':
                    x.append('>')
                elif data[key].dtype.byteorder == '=':
                    x.append(sorder)
            x=numpy.array(x)
            if x.size>0:
                if numpy.where(x==x[0])[0].size != x.size:
                    raise RuntimeError("EBF: error in all fields are not of same byte order")
                return x[0]
            else:
                return '|'
        else:
            if data.dtype.byteorder == '=':
                return sorder
            else:
                return data.dtype.byteorder



class _EbfMap(object):
    """
    A class that is used to get location of data objects in an ebf file
    """
    ltable={}
    @staticmethod
    def printout():
        print(_EbfMap.ltable)
        
    @staticmethod
    def __loadMap(filename):
        """
        load the location table
        """
        if filename in _EbfMap.ltable:
            del _EbfMap.ltable[filename]
        _EbfMap.ltable[filename] = {}
            
            
        
        try:
            if os.path.isfile(filename)==False:
                raise RuntimeError('File not found:'+filename)    
                
            fp1 = open(filename, 'rb')
            fp1.seek(0, 2)
            filesize = fp1.tell()
            fp1.seek(0, 0)
    
            while fp1.tell() < filesize:
                mypos = fp1.tell()
                header = _EbfHeader()
                header.read(fp1)
                _EbfMap.ltable[filename][header.name.lower()] = mypos
                fp1.seek(header.capacity(), 1)
    
            if fp1.tell() != filesize:
                fp1.close()
                del _EbfMap.ltable[filename]
                raise RuntimeError('EBFCorrupt')    
            else:
                fp1.close()
            key_list=list(_EbfMap.ltable[filename].keys())
            _EbfMap.ltable[filename]['pathtree']=_EbfUtils.createPathNode('')
            _EbfUtils.addPathToTree(_EbfMap.ltable[filename]['pathtree'],key_list)    
            _EbfMap.ltable[filename]['checksum'] = _EbfMap.getCheckSum(filename)
        except RuntimeError:
            del _EbfMap.ltable[filename]
            raise RuntimeError('Cannot Read File:'+filename)    
            

    @staticmethod
    def keys(filename):
        """
        check if a data object exists in a file
        loads file into map if it does not exist
        """
        if (filename in _EbfMap.ltable) == 0 :
            _EbfMap.__loadMap(filename)
        if _EbfMap.ltable[filename]['checksum'] != _EbfMap.getCheckSum(filename):
            _EbfMap.__loadMap(filename)
                
        keys1=list(_EbfMap.ltable[filename].keys())
        if (keys1.count('checksum') > 0):   
            keys1.remove('checksum')
        if (keys1.count('pathtree') > 0):   
            keys1.remove('pathtree')
        return keys1
    


    @staticmethod
    def get(filename, dataname,option=1):
        """
        get the location of the data object
        """
        if (filename in _EbfMap.ltable) == 0 :
            _EbfMap.__loadMap(filename)
        elif option == 1:    
            if _EbfMap.ltable[filename]['checksum'] != _EbfMap.getCheckSum(filename):
                _EbfMap.__loadMap(filename)
        #1/0
        if dataname in _EbfMap.ltable[filename]:
            return _EbfMap.ltable[filename][dataname]
        else:
            return -1

    @staticmethod
    def getCheckSum(filename):
        fp1 = open(filename, 'rb')
        checksum=numpy.int64(0)
        data = fp1.read(1)
        if (data != ""):
            fp1.seek(0,0)
            header = _EbfHeader()
            header.read(fp1)
            if ((header.datatype == 3)&(header.name == '/.ebf/info')):
                checksum = numpy.fromstring(fp1.read(8), dtype = 'int64')            
                if header.flagswap == 1:
                    checksum = checksum.byteswap(True)
                checksum=checksum[0]
        fp1.close()                    
        return checksum
    
    @staticmethod
    def clear():
        """
        remove a file from map
        """
        _EbfMap.ltable={}
    

#    @staticmethod
#    def __put(filename,dataname,location):
#        fp1 = open(filename, 'rb+')
#        checksum=numpy.int64(0)
#        data = fp1.read(1)
#        if (data != ""):
#            fp1.seek(0,0)
#            header = _EbfHeader()
#            header.read(fp1)
#            datapos=fp1.tell()
#            if ((header.datatype == 3)&(header.name == '/.ebf/hinfo')):
#                checksum = numpy.fromstring(fp1.read(header.elements()*header.datasize), dtype = 'int64')            
#                if header.flagswap == 1:
#                    checksum = checksum.byteswap(True)
#                mystr='('+dataname+', '+str(location)+') '
#                checksum[0]=numpy.int64(_EbfTable.ebfckhash(mystr,checksum[0]))
#                if header.flagswap == 1:
#                    checksum = checksum.byteswap(True)
#                fp1.seek(datapos,0)
#                fp1.write(checksum.tostring('C'))            
#        fp1.close()                    
#        
#        _EbfMap.ltable[filename][dataname.lower()] = location
#        _EbfMap.ltable[filename]['checksum'] = checksum[0]
#        _EbfUtils.addPathToTree(_EbfMap.ltable[filename]['pathtree'],[dataname.lower()])



class _TypeManager(object):
    """
    A class to convert data type strings to ebf data type integer codes and vice versa
    """
    typedicts = {}
    typedictl = {}
    typelists = ['', 'S1', 'i4', 'i8', 'f4', 'f8', 'i2', '', 'V', 'i1', 'u1', 'u2', 'u4', 'u8']
    typelistl = ['', 'char', 'int32', 'int64', 'float32', 'float64', 'int16', '', 'struct', 'int8', 'uint8', 'uint16', 'uint32', 'uint64']
    for i in range(len(typelistl)):
        if(typelists[i] != ''):
            typedicts[typelists[i]] = i               
            typedictl[typelistl[i]] = i
    typedicts['b1']=9
    @staticmethod        
    def stoi (typename):
        """
        python type string to ebf type code    
        """
        if typename in _TypeManager.typedicts:
            return _TypeManager.typedicts[typename]                               
        if typename in _TypeManager.typedictl:
            return _TypeManager.typedictl[typename]
        else:
            print('datatype=',typename)
            raise RuntimeError("Ebf error: unrecognized data type ")

    @staticmethod        
    def containsKey (typename):
        """
        check if if type string is a valid supported type by ebf    
        """
        if typename in _TypeManager.typedicts:
            return True                               
        if typename in _TypeManager.typedictl:
            return True
        return False
        
    @staticmethod        
    def itos_s (i):
        """
        ebf type code to python type string short form   
        """
        if (i < 1)|(i == 7): 
            raise RuntimeError("Ebf error: unrecognized data type index "+str(i))
        return _TypeManager.typelists[i]                               
    
    @staticmethod        
    def itos_l (i):
        """
        ebf type code to python type string long form   
        """
        if (i < 1)|(i == 7) :
            raise RuntimeError("Ebf error: unrecognized data type index "+str(i))
        return _TypeManager.typelistl[i]                               
    
    @staticmethod        
    def stos_l (typename):
        """
        python type string short to long form   
        """
        return _TypeManager.typelistl[_TypeManager.stoi(typename)]
        
    @staticmethod        
    def stos_s (typename):
        """
        python type string long to short form   
        """
        return _TypeManager.typelists[_TypeManager.stoi(typename)]





class _EbfHeader:
    """
    a class to read and write ebf data object headers
    """
    def get_dtype(self):
        if self.datatype == 8:
            dth1 = numpy.dtype(sdef2descr(self.sdef)[0])
        else:
            dth1 = numpy.dtype(_TypeManager.itos_s(self.datatype))
            if self.datatype == 7:
                dth1 = numpy.dtype('S'+str(self.datasize))
            if self.datatype == 1:
                dth1 = numpy.dtype('S'+str(self.dim[-1]))
        return dth1
        
    def capacity(self):
        """
        size in bytes of data item in an ebf file
        """
        return self.capacity_
    
    def elements(self):
        """
        size in bytes of data item in an ebf file
        """
        return numpy.prod(self.dim)

    def getshape(self):
        """
        shape of data item in an ebf file
        """
        return list(self.dim)
    

        
    def read(self, fp1):
        """
        read the header from file
        """
        sig0 = numpy.fromstring(fp1.read(3), dtype = 'S3')[0]
        fp1.seek(-3, 1)
        sig1 = numpy.fromstring(fp1.read(8), dtype = 'S8')[0]
        version = numpy.fromstring(fp1.read(4), dtype = 'int8')
        fp1.seek(-12, 1)
        if sig0 == 'EBF' :                    
            self.__read10(fp1)
        elif (version[0] == 1):
            self.__read11(fp1)
        else:
            raise RuntimeError('EBF unrecognized header format')
    


    def __read10(self, fp1):
        """
        read the header from file
        """
        sig = numpy.fromstring(fp1.read(6), dtype = 'int8')
        self.name = numpy.fromstring(fp1.read(100), dtype = 'S100')[0]
        self.name=self.name.replace('\x00',' ')
        self.name=self.name.strip().lower().decode('ascii')
        
        unused = numpy.fromstring(fp1.read(2), dtype = 'int8')
        unused = numpy.fromstring(fp1.read(36), dtype = 'S1')
        self.endiantest = numpy.array(numpy.fromstring(fp1.read(4), dtype = 'int32')[0])
        self.datatype = numpy.array(numpy.fromstring(fp1.read(4), dtype = 'int32')[0])
        self.datasize = numpy.array(numpy.fromstring(fp1.read(4), dtype = 'int32')[0])
        rank = numpy.array(numpy.fromstring(fp1.read(4), dtype = 'int32')[0])
        unused = numpy.fromstring(fp1.read(32), dtype = 'i4')
        self.dim = numpy.fromstring(fp1.read(64), dtype = 'i8')
        self.flagswap = 0
        self.headersize = numpy.array(256, dtype = "int32")
#        self.unitsize = numpy.array(0,dtype = "int32")
#        self.namesize = numpy.array(len(self.name), dtype = "int32")


#        if sig.tostring() != 'EBF>>>':
#            raise RuntimeError('EBF file signature error ')
        
        if self.endiantest != 256:
            self.flagswap = 1
            self.endiantest.byteswap(True)
            if self.endiantest != 256:
                fp1.close()
                raise RuntimeError('EBF unrecognized header')
            self.datatype.byteswap(True)
            self.datasize.byteswap(True)
            rank.byteswap(True)
            self.dim.byteswap(True)

        self.dim.resize((rank, )) 
        self.dataunit = ""
        self.sdef = ""
        self.capacity_=numpy.array(self.elements()*self.datasize,dtype='int64')

        if self.datatype > 13:
            fp1.close()
            raise RuntimeError('EBF Type Code unrecognized')


    def __read11(self, fp1):
        """
        read the header from file
        """
        self.flagswap = 0
        self.headerpos = fp1.tell()
        sig = numpy.fromstring(fp1.read(8), dtype = 'int8')
        sig1 =  numpy.array((-118, 69, 66, 70, -82, 43, -81, 10), dtype = "int8")
        if (sum(sig == sig1)!=8):
            fp1.close()
            raise RuntimeError('Ebf signature does not match')
                                 
        self.version = numpy.fromstring(fp1.read(4), dtype = 'int8')        
        temp = numpy.fromstring(fp1.read(4*8), dtype = 'int32')
        self.flags = numpy.fromstring(fp1.read(4), dtype = 'int8')
        self.capacity_ = numpy.fromstring(fp1.read(8), dtype = 'int64')[0]
        
        if temp[0] != 1684234849:
            temp.byteswap(True)
            self.capacity_=self.capacity_.byteswap()
            self.flagswap = 1
            if temp[0] != 1684234849:
                fp1.close()
                raise RuntimeError('EBF unrecognized header')
        
        self.endiantest = numpy.array(temp[0])
        self.headersize = numpy.array(temp[1])
        namesize = numpy.array(temp[2])
        self.datatype = numpy.array(temp[3])
        self.datasize = numpy.array(temp[4])
        rank = numpy.array(temp[5])
        unitsize = numpy.array(temp[6])
        sdefsize = numpy.array(temp[7])                

        if rank > 0:
            self.dim = numpy.fromstring(fp1.read(8*rank), dtype = 'int64')
            if self.flagswap == 1:
                self.dim.byteswap(True)
        else:
            self.dim=numpy.array((),'int64')
#            self.dim=numpy.zeros(0,'int64')
            
        self.name = numpy.fromstring(fp1.read(namesize), dtype = 'S1').tostring()
        self.name=self.name.lower().decode('ascii')
        self.dataunit = ""
        if unitsize > 0:
            self.dataunit = numpy.fromstring(fp1.read(unitsize), dtype = 'S1').tostring().decode('ascii')
            
        self.sdef = ""
        if sdefsize > 0:
            self.sdef = numpy.fromstring(fp1.read(sdefsize), dtype = 'S1').tostring().decode('ascii')


        self.datapos = self.headerpos+self.headersize    
        
        if self.datapos < fp1.tell():
            fp1.close()
            raise RuntimeError('EBF file error reading header')
        else:
            fp1.seek(self.datapos)     

        if self.datatype > 13:
            fp1.close()
            raise RuntimeError('EBF Type Code unrecognized')
        

    def rename(self,name):
        extrasize=self.headersize-(56 + len(name) + len(self.dataunit) + len(self.sdef) +  8 * self.dim.size)
        extrasize =extrasize- (len(name)-len(self.name))
        if extrasize < 2:
            raise RuntimeError('EBF: Not enough extra space in header to rename')
        self.name=name.lower()        
        


    def write(self, fp1):
        """
        write the header to file
        """
        self.headerpos = fp1.tell()
        self.__write11(fp1)
        self.datapos = fp1.tell()
        if self.headersize != (self.datapos-self.headerpos):
            fp1.close()
            raise RuntimeError('EBF error while writing header mismatch of size')
            

    def __write10(self, fp1):
        """
        write the header to file
        """
        if len(self.name) > 100: 
            fp1.close()
            raise RuntimeError('Data object name too large')
        if self.dim.size > 8: 
            fp1.close()
            raise RuntimeError('Data object rank too large')
        rank = numpy.array(self.dim.size,dtype='int32')
        if rank == 0:
            rank=numpy.array(1,dtype='int32')
        
        if self.flagswap == 1:
            rank.byteswap(True)            
        sig = "EBF>>>"    
        fp1.write(sig)
        fp1.write(self.name)
        if len(self.name) < 100: 
            unused = numpy.zeros(100-len(self.name),  dtype = "int8")
            fp1.write(unused.tostring('C'))    
        version = numpy.array([1, 1], dtype = "int8")
        fp1.write(version.tostring('C'))
        unused = numpy.zeros(36,  dtype = "int8")
        fp1.write(unused.tostring('C'))
        fp1.write(self.endiantest.tostring('C'))
        fp1.write(self.datatype.tostring('C'))
        fp1.write(self.datasize.tostring('C'))
        fp1.write(rank.tostring('C'))
        unused = numpy.zeros(32, dtype = "int8")
        fp1.write(unused.tostring('C'))
        if self.dim.size == 0:
            dim = numpy.array(1, dtype = "int64")
            fp1.write(dim.tostring('C'))
            unused = numpy.zeros(8*7, dtype = "int8")
            fp1.write(unused.tostring('C'))            
        else:
            fp1.write(self.dim.tostring('C'))
            if self.dim.size < 8:
                unused = numpy.zeros(8*(8-self.dim.size), dtype = "int8")
                fp1.write(unused.tostring('C'))

    def __write11(self, fp1):
        """
        write the header to file- general form for arrays
        """
#        pos = fp1.tell()
        rank = numpy.array(self.dim.size, dtype = "int32")
        namesize = numpy.array(len(self.name), dtype = "int32")
        unitsize = numpy.array(len(self.dataunit), dtype = "int32")
        sdefsize = numpy.array(len(self.sdef), dtype = "int32")

        sig =  numpy.array((-118, 69, 66, 70, -82, 43, -81, 10), dtype = "int8")
        version = numpy.array([1, 1, 0, 0], dtype = "int8")
        
        if self.flagswap == 1:
            temp=sig.tostring('C')+version.tostring('C')+self.endiantest.byteswap().tostring('C')
            temp+=self.headersize.byteswap().tostring('C')+namesize.byteswap().tostring('C')+self.datatype.byteswap().tostring('C')
            temp+=self.datasize.byteswap().tostring('C')+rank.byteswap().tostring('C')+unitsize.byteswap().tostring('C')+sdefsize.byteswap().tostring('C')
            temp+=self.flags.tostring('C')+self.capacity_.byteswap().tostring('C')+self.dim.byteswap().tostring('C')
            temp+=self.name.encode('ascii')+self.dataunit.encode('ascii')+self.sdef.encode('ascii')
        else:
            temp=sig.tostring('C')+version.tostring('C')+self.endiantest.tostring('C')
            temp+=self.headersize.tostring('C')+namesize.tostring('C')+self.datatype.tostring('C')
            temp+=self.datasize.tostring('C')+rank.tostring('C')+unitsize.tostring('C')+sdefsize.tostring('C')
            temp+=self.flags.tostring('C')+self.capacity_.tostring('C')+self.dim.tostring('C')
            temp+=self.name.encode('ascii')+self.dataunit.encode('ascii')+self.sdef.encode('ascii')
        
        
        extra = self.headersize-len(temp)
    
        if extra<0:
            fp1.close()
            raise RuntimeError('EBF error while writing header mismatch of size')
        else:
            if extra>0:
                temp1 = numpy.zeros(extra, dtype = "int8")+60
                temp+=temp1.tostring()                
            fp1.write(temp)            

        
 

    def create(self, tagname, data, dataunit, sdef):
        """
        create the header from numpy array
        """
                    
        self.name = tagname.strip().lower()
        self.dim = numpy.array(data.shape, dtype = "int64")
        '''Treat Scalars as rank 1 and dim[0] = 1'''
#        if data.ndim == 0:
#            self.dim = numpy.array([1], dtype = "int64")
#        else:
#            self.dim = numpy.array(data.shape, dtype = "int64")
            
        self.datasize = numpy.array(data.itemsize, dtype = "int32")
        self.flags = numpy.array([0, 0, 0, 0], dtype = "int8")

        if data.dtype.char == 'V':
            '''Voids'''
            self.datatype = numpy.array(_TypeManager.stoi('V'), dtype = "int32")
        elif data.dtype.char == 'S':
            
            '''Strings make S1 and adjust rank, dim, datasize'''
            self.datatype = numpy.array(_TypeManager.stoi('S1'), dtype = "int32")
            self.datasize = numpy.array(1, dtype = "int32")
            
            self.dim=list(data.shape)
            self.dim.append(data.itemsize)
            self.dim=numpy.array(self.dim,dtype='int64')
            
#            if self.dim.size == 0:
#                self.dim = numpy.array([1], dtype = "int64")                
#            if data.itemsize > 1:
#                if(self.dim[self.dim.size-1] == 1):
#                    self.dim[self.dim.size-1] = data.itemsize
#                else:
#                    rank = self.dim.size+1
#                    self.dim.resize((rank, ))
#                    self.dim[rank-1] = data.itemsize
            ''' type 7 not implemented '''
    #            self.datatype = numpy.array(typedict['S'], dtype="int32")
    #            self.datasize = numpy.array(data.itemsize, dtype="int32")
            
        else:
            '''Rest'''
            self.datatype = numpy.array(_TypeManager.stoi(data.dtype.str[1:3]), dtype = "int32")
#            if typedict.has_key(data.dtype.str[1:3]):
#                self.datatype = numpy.array(typedict[data.dtype.str[1:3]], dtype="int32")
#            else:
#                raise RuntimeError('datatype ' + data.dtype.str + ' is not supported')

#        if (typelist.count(data.dtype.str[1:3]) == 0) & (data.dtype.char != 'V') & (data.dtype.char != 'S'):
#            raise RuntimeError("Data type" + data.dtype.char + " not supported")

        self.flagswap = 0
        if data.dtype.char == 'V':
            border=_EbfUtils.get_byteorder(data)
#            if sys.byteorder == 'little':
#                borderd='<'
#            else:
#                borderd='>'
#
#            border_a=[]                
#            for key in data.dtype.names:
#                if data[key].dtype.byteorder == '>':
#                    border_a.append('>')
#                elif data[key].dtype.byteorder == '<':
#                    border_a.append('>')
#                elif data[key].dtype.byteorder == '=':
#                    border_a.append(borderd)
#                    
#            border_a=numpy.array(border_a)
#            if numpy.where(border_a==border_a[0])[0].size != border_a.size:
#                raise RuntimeError("EBF: error in _EbfHeader.create all fields are not of same byte order")
#            border=border_a[0]
                
            if (sys.byteorder == 'little' and (border == '>' )) or (sys.byteorder == 'big' and (border == '<')):
                self.flagswap = 1        
        else:
            if (sys.byteorder == 'little' and (data.dtype.byteorder == '>' )) or (sys.byteorder == 'big' and (data.dtype.byteorder == '<')):
                self.flagswap = 1

        self.dataunit = dataunit    
        self.endiantest = numpy.array(numpy.int32(1684234849))
        self.sdef = sdef    
#        self.fields = fields

#        if (self.rank == 1) & (self.dim[0] == 1) & (self.datatype != 8):    
#            self.extra = numpy.array([45, 45, 45, 45, 60, -79, 62, -78], dtype = "int8").tostring()
#            self.unitsize = numpy.array(len(self.dataunit), dtype = "int32")
#            self.version = numpy.array([1, 2, 0, 0], dtype = "int8")
#            self.headersize = numpy.array((40 + len(self.name) + len(self.extra)), dtype = "int32")
#        else:    
#            temp = numpy.zeros(64, dtype = "int8")
#            temp[56:64] = numpy.array([45, 45, 45, 45, 60, -79, 62, -78], dtype = "int8")
#            self.extra = temp.tostring()
#            self.version = numpy.array([1, 1, 0, 0], dtype = "int8")
#            self.headersize = numpy.array((44 + len(self.name) + len(self.dataunit) + len(self.extra) + 8 * self.rank), dtype = "int32")

        if (numpy.prod(self.dim) == 1) & (self.datatype != 8):    
            extrasize = 16
        else:
            extrasize = 64
        self.headersize = numpy.array((56 + len(self.name) + len(self.dataunit) + len(self.sdef) + extrasize + 8 * self.dim.size), dtype = "int32")
        
        self.capacity_=numpy.array(self.elements()*self.datasize,dtype='int64')
            



def clearEbfMap():
    """
    Clears cached information about all files. This 
    could be used to conserve memory after a lot of different files have been 
    read. 

    >>> ebf.clearEbfMap()


    """    
    _EbfMap.ltable={}


    

class _EbfTable(object):
    """
    A class that is used to get location of data objects in an ebf file

    """
    itype=numpy.dtype([('keyloc','int64'),('keysize','int64'),('value','int64'),('next','int64'),('tnext','int64')])
    htype=numpy.dtype([('version','int8',(8,)),('endiantest','int64'),('headersize','int64'),('datatypesize','int64'),('hash_algo','int64'),('current','int64'),('htcapacity','int64'),('itemsize','int64'),('itempos','int64'),('itemcapacity','int64'),('keypos','int64'),('keycapacity','int64'),('keyposcur','int64')])
    def __init__(self,filename,mode):
        self.filename=filename
        self.mode=mode
        self.__setup(self.mode)        
        
    def close(self):
        if(self.fp1.closed == False):           
            self.fp1.close()

    def __read_hvalue(self,i):
        self.fp1.seek(self.data[2]+self.header['headersize']+self.header['datatypesize']*i,0)        
        temp=numpy.fromstring(self.fp1.read(8),dtype='int64')[0]
        if self.flagswap == 1:
            return temp.byteswap()
        else:
            return temp
        
    def __write_hvalue(self,i,hvalue):
        self.fp1.seek(self.data[2]+self.header['headersize']+self.header['datatypesize']*i,0)        
        if self.flagswap == 1:
            self.fp1.write(numpy.int64(hvalue).byteswap().tostring('C'))
        else:                                        
            self.fp1.write(numpy.int64(hvalue).tostring('C'))            
        
    def __read_node(self,i):
        self.fp1.seek(self.data[2]+self.header['itempos']+i*self.header['itemsize'],0)
        node=numpy.fromstring(self.fp1.read(self.header['itemsize']),dtype=_EbfTable.itype)
        if self.flagswap == 1:
            node=node.byteswap(True)
        return node[0]
    
    def __write_node(self,i,item):
        self.fp1.seek(self.data[2]+self.header['itempos']+i*self.header['itemsize'],0)
        if self.flagswap == 1:
            self.fp1.write(numpy.array(item).byteswap().tostring('C'))
        else:
            self.fp1.write(item.tostring('C'))
    
    def __read_key(self,item):
        self.fp1.seek(self.data[2]+self.header['keypos']+item['keyloc'],0)
        return self.fp1.read(item['keysize']).decode('ascii')
    
    def __write_key(self,item,key):
        self.fp1.seek(self.data[2]+self.header['keypos']+item['keyloc'],0)
        self.fp1.write(key.encode('ascii'))
        
    def __read_header(self):
        if (self.data[1]>0)and(self.data[2]>0)and(self.data[3]==1):
            """ read header"""
            self.fp1.seek(self.data[2],0)
            self.header=numpy.fromstring(self.fp1.read(_EbfTable.htype.itemsize),dtype=_EbfTable.htype)
            if self.header['endiantest'] != 1684234849:
                self.header=self.header.byteswap(True)
                self.flagswap=1
            self.header=self.header[0]                
            if(self.header['version'][0] != 1)or(self.header['endiantest'] != 1684234849):
                self.ecode=11
        else:
                self.ecode=12                
    
    def __write_header(self):
        self.fp1.seek(self.data[2],0)
        if self.flagswap == 1:
            self.fp1.write(numpy.array(self.header).byteswap().tostring('C'))
        else:
            self.fp1.write(self.header.tostring('C'))
    
    def getKeyValsHT(self):
        """
        get the location of the data object
        """        
        
        """ HT 120KOPS, old HT 23 KOPS, IT 9 KOPS"""
        keys=[]
        values=[]        
        self.fp1.seek(self.data[2]+self.header['headersize'],0);        
        hvalue=numpy.fromstring(self.fp1.read(8*self.header['htcapacity']),dtype='int64')
        if self.flagswap == 1:
            hvalue=hvalue.byteswap(True)
        self.fp1.seek(self.data[2]+self.header['itempos'],0)
        nodearr=numpy.fromstring(self.fp1.read(self.header['itemsize']*self.header['itemcapacity']),dtype=_EbfTable.itype)
        if self.flagswap == 1:
            nodearr=nodearr.byteswap(True)
        self.fp1.seek(self.data[2]+self.header['keypos'],0)
        keyarr=self.fp1.read(self.header['keycapacity'])                       
        if self.ecode==0:
            for i in numpy.arange(0,self.header['htcapacity']):
                loc1=hvalue[i]
                if loc1 != 0:
                    item1=nodearr[loc1]
                    keys.append(keyarr[item1['keyloc']:item1['keyloc']+item1['keysize']])
                    values.append(item1['value'])
                    while item1['next'] != -1:
                        item1=nodearr[item1['next']]
                        keys.append(keyarr[item1['keyloc']:item1['keyloc']+item1['keysize']])
                        values.append(item1['value'])                    
        return keys,values


    
    def __expand(self,keyno,keysize):
        """ 
        expand an existing hash table 
        deletes old and transfers its contents to the new expanded table.
        While expanding extra item is added (trash previous htbale) hence it is important to 
        check the correct capacity  within expand function.
        """
        if(self.ecode != 0):
            self.close()
            raise RuntimeError('EBF: error, cannot expand htable')        
        factor=self.header['keycapacity']/self.header['itemcapacity']    
        capacity=self.header['itemcapacity']
        keys1,values1=self.getKeyValsHT()
        loc=self.data[1]
        self.close()

        """ get name for trashing """
        i=0
        while _EbfTable.get(self.filename,'/.tr/.ebf/htable.t'+str(i)) >= 0:
            i=i+1
                               

        """ rename """
        fp1 = open(self.filename, 'rb+')
        fp1.seek(loc,0)        
        ebfh=_EbfHeader()
        ebfh.read(fp1)
        if(ebfh.name != '/.ebf/htable'):
            fp1.close()
            raise RuntimeError('EBF error: htable not found')                
        ebfh.rename('/.tr/.ebf/htable.t'+str(i))
        fp1.seek(loc,0)
        ebfh.write(fp1)
        fp1.close()
        keys1.append('/.tr/.ebf/htable.t'+str(i))
        values1.append(loc)
        
        temp=0
        for key1 in keys1:
            temp=temp+len(key1)                                
        if capacity <= 0:
            capacity=16
        while (keyno+len(keys1)+1) > capacity:
            capacity=capacity*2
        while (keysize+temp+1) > (capacity*factor):
            capacity=capacity*2            
        
        
        """ create """
        _EbfTable.__create(self.filename,capacity,self.flagswap)
        
        """ add key values """
        self.__setup("rb+")
        if self.ecode != 0:
            self.close()
            raise RuntimeError('EBF error: __expand,  htable is closed')
        else:
            values1[keys1.index('/.ebf/htable')]=self.data[1]            
            for key1,value1 in zip(keys1,values1):    
                self.__add(key1,value1)                
                
        self.close()                       
        self.__setup(self.mode)    
        
                        
    def __setup(self,mode):
        self.ecode=0
        self.hecode=0
        self.flagswap=0
        self.ebfh=_EbfHeader()
        self.data=numpy.zeros(4,dtype='int64')
        self.dpos=-1
        self.fp1 = open(self.filename, mode)        
        if (self.fp1.closed == False):
            self.fp1.seek(0,0)
            self.ebfh.read(self.fp1)            
            self.dpos=self.fp1.tell()
            if (self.ebfh.name == '/.ebf/info') & (self.ebfh.elements() >= 4) & (self.ebfh.datatype ==3):
                """ get htable location """
                self.data=numpy.fromstring(self.fp1.read(self.ebfh.capacity()),dtype=_TypeManager.itos_s(self.ebfh.datatype))
                if self.ebfh.flagswap == 1:
                    self.data=self.data.byteswap(True)
                self.__read_header()                                    
            else:
                self.flagswap=0    
                self.ecode=10
                self.hecode=10
        else:
            self.ecode=5
            self.hecode=5
            
#            return ebfh, dpos,numpy.zeros(3,dtype='int64'),numpy.zeros(1,dtype=__EbfTable.htype)[0],flagswap
    def __getfromfp(self,key):
        """
        get the location of the data object
        """
        location=-1
        if self.ecode == 0:                
            keyhash=_EbfTable.ebflthash(key,self.header['htcapacity'])
            loc1=self.__read_hvalue(keyhash)   
            if loc1 != 0:
                item1=self.__read_node(loc1)
                while (self.__read_key(item1) != key) and (item1['next'] != -1):
                    item1=self.__read_node(item1['next'])
                if self.__read_key(item1) == key:
                    location=item1['value']                   
        else:        
            self.fp1.seek(0,2)
            filesize=self.fp1.tell()
            self.fp1.seek(0,0)
            ebfh=_EbfHeader()
            while self.fp1.tell() < filesize:
                location1=self.fp1.tell()
                ebfh.read(self.fp1)
                if ebfh.name == key:
                    location=location1
                    break
                else:
                    self.fp1.seek(ebfh.capacity(),1)
                    
        return location
            
    def __add(self,key,value):
            self.header['current']=self.header['current']+1
            """ check for space """
            """ +1 needed as index is 1 based"""
            if (self.header['current']+1) > self.header['itemcapacity']:
                self.close()
                raise RuntimeError("not enough space for more keys")
            """ +1 not needed as index is zero based, but is just kept for simplicity"""
            if (self.header['keyposcur']+len(key)+1) > self.header['keycapacity']:
                self.close()
                raise RuntimeError("not enough space for more keys")            
            
            """ create item """
            item=numpy.zeros(1,dtype=_EbfTable.itype)[0]            
            item['keyloc']=self.header['keyposcur']
            item['keysize']=len(key)
            item['value']=value
            item['next']=-1
            item['tnext']=-1
            self.header['keyposcur']=self.header['keyposcur']+len(key)            
            
            """ write current number of items"""
            self.__write_header()
            self.__write_node(self.header['current'],item)
            self.__write_key(item,key)                        
            
            """ write to hash table or item updated with pointer"""
            keyhash=_EbfTable.ebflthash(key,self.header['htcapacity'])
            loc1=self.__read_hvalue(keyhash)
            if loc1 != 0:
                item1=self.__read_node(loc1)
                while item1['next'] != -1:
                    loc1=item1['next']
                    item1=self.__read_node(loc1)
                item1['next']=self.header['current']
                self.__write_node(loc1,item1)
            else:
                self.__write_hvalue(keyhash, self.header['current'])
                    
    @staticmethod
    def ebflthash(mystr,capacity):
# does not work with older numpy versions <1.9
#        numpy.warnings.simplefilter("ignore",RuntimeWarning)
#        numpy.warnings.simplefilter("default",RuntimeWarning)
        old_settings=numpy.seterr(over='ignore')
        ehash=numpy.uint64(5381)
        y=numpy.uint64(numpy.fromstring(mystr,dtype='int8'))    
        for i in y:
            ehash=ehash*numpy.uint64(33)+i
        numpy.seterr(**old_settings)
        return numpy.int64(ehash%numpy.uint64(capacity))    

    @staticmethod
    def ebflthash1(mystr,capacity):
        ehash=numpy.uint64(5381)
        y=numpy.uint64(numpy.fromstring(mystr,dtype='int8'))    
        for i in y:
            ehash=ehash*numpy.uint64(33)+i
        return numpy.int64(ehash%numpy.uint64(capacity))    
        

    @staticmethod
    def ebfckhash(mystr,hash1):
        old_settings=numpy.seterr(over='ignore')
        if (hash1 == 0):
            ehash=numpy.int64(5381)
        else:
            ehash=numpy.int64(hash1)
        y=numpy.int64(numpy.fromstring(mystr,dtype='int8'))    
        for i in y:
            ehash=ehash*numpy.int64(33)+i
        numpy.seterr(**old_settings)
        return numpy.int64(ehash)    
    
    @staticmethod
    def remove(filename, key):
        """
        get the location of the data object
        """        
        fileht=_EbfTable(filename,'rb+')
        if(fileht.fp1.closed == True):
            raise RuntimeError("Ebf error: unable ot open file- "+filename)
        ecode1=0
        
        if (fileht.ecode == 0):                             
            keyhash=_EbfTable.ebflthash(key,fileht.header['htcapacity'])
            loc1=fileht.__read_hvalue(keyhash)
            ecode1=1        
            if loc1 != 0:            
                item1=fileht.__read_node(loc1)
                if fileht.__read_key(item1) == key:                             
                    if item1['next'] == -1:
                        temp=numpy.int64(0)
                    else:    
                        temp=numpy.int64(item1['next'])
                    fileht.__write_hvalue(keyhash, temp)
                    ecode1=0
                else:
                    locp=-1
                    locc=loc1
                    while (fileht.__read_key(item1) != key) and (item1['next'] != -1):
                        locp=locc        
                        locc=item1['next']        
                        item1=fileht.__read_node(item1['next'])                            
                    if fileht.__read_key(item1) == key:
                        itemp=fileht.__read_node(locp)
                        itemp['next']=item1['next']
                        fileht.__write_node(locp, itemp)
                        ecode1=0            
        
        fileht.close()
        if (fileht.ecode != 0):                             
            raise RuntimeError("EBF: error in __remove(), ecode!=0")
            
        if(ecode1 != 0):
            raise RuntimeError(['EBF error: item to remove not found- '+filename+':'+key]);

        
    @staticmethod
    def __create(filename,capacity,option):
        """ create a new hash table with a given capacity """
        """ position is updated """                                       
        header=numpy.zeros(1,dtype=_EbfTable.htype)[0]
        header['version'] = numpy.zeros(8,dtype='int8')
        header['version'][0]=1
        header['endiantest']=1684234849
        header['headersize'] = _EbfTable.htype.itemsize
        header['datatypesize'] = 8
        header['hash_algo'] = 1
        header['current'] = 0
        header['htcapacity'] = capacity+capacity/2
        header['itemsize'] = _EbfTable.itype.itemsize
        header['itempos']=header['headersize']+header['datatypesize']*header['htcapacity']        
        header['itemcapacity'] = capacity
        header['keypos']=header['headersize']+header['datatypesize']*header['htcapacity']+header['itemcapacity']*header['itemsize']        
        header['keycapacity'] = 20*header['itemcapacity']
        header['keyposcur'] = 0
        
        table = numpy.zeros(header['htcapacity'],dtype='int64')
        items = numpy.zeros(header['itemcapacity'],dtype=numpy.dtype(_EbfTable.itype))
        
        fp1 = open(filename, 'rb+')
        if(fp1.closed == True):
            raise RuntimeError('EBF error: cannot open file- '+filename);
        
        ebfh=_EbfHeader()
        ebfh.read(fp1)
        if (ebfh.name != '/.ebf/info') or (ebfh.elements() < 4) or (ebfh.datatype !=3):        
            fp1.close()
            raise RuntimeError('EBF: error, /.ebf/info not found')        

        dpos_ck=fp1.tell()            
        data=numpy.fromstring(fp1.read(ebfh.capacity()),dtype=_TypeManager.itos_s(ebfh.datatype))
        if ebfh.flagswap == 1:
            data=data.byteswap(True)
        
        
        """Write htable """
        ebfh2=_EbfHeader()
        data1=numpy.zeros(header['keypos']+header['keycapacity'],dtype='int8')
        ebfh2.create('/.ebf/htable',data1,'','')
        fp1.seek(0,2)
        location=fp1.tell()
        if(option == 1):
            ebfh2.flagswap=1
        ebfh2.write(fp1)
        
        offset=fp1.tell()
        if(option == 1):
            fp1.write(numpy.array(header).byteswap().tostring('C'))
            fp1.write(table.byteswap().tostring('C'))
            fp1.write(numpy.array(items).byteswap().tostring('C'))
            x=numpy.zeros(header['keycapacity'],dtype='int8')
            fp1.write(x.byteswap().tostring('C'))        
        else:
            fp1.write(header.tostring('C'))
            fp1.write(table.tostring('C'))
            fp1.write(items.tostring('C'))
            x=numpy.zeros(header['keycapacity'],dtype='int8')
            fp1.write(x.tostring('C'))        
        offset1=fp1.tell()
            
        data[1]=location        
        data[2]=offset
        data[3]=1
        fp1.seek(dpos_ck)        
        if ebfh.flagswap == 1:
            fp1.write(data.byteswap().tostring('C'))
        else:
            fp1.write(data.tostring('C'))
                        
        fp1.close()
        
        if (offset1-offset) != ebfh2.capacity():
            fp1 = open(filename, 'rb+')
            temp=offset1-offset
            data1=numpy.zeros(1,temp,dtype='int8')
            ebfh2.setHeader('/.ebf/htable',data1,'','')
            fp1.seek(location,'bof')
            ebfh2.write(fp1)
            fp1.close()
            raise RuntimeError('Ebf error: something wrong in create()')   


                
    @staticmethod
    def init(filename):
        """create /.ebf/info and /.ebf/htable in an empty file"""
        """then add them to hash table and update checksum"""
        fp1 = open(filename, 'wb')
        if (fp1.closed == True):
            raise RuntimeError('Ebf error: cannot open file- '+filename)
        else:                                            
            ebfh = _EbfHeader()
            data=numpy.zeros(5,dtype='int64')
            ebfh.create('/.ebf/info', data, '', '')
            ebfh.write(fp1)
            fp1.write(data.tostring('C'))
            fp1.close()
            _EbfTable.__create(filename,16,0)
            keys,values=_EbfTable.getKeyValsIT(filename)
            _EbfTable.put(filename,keys,values)

    @staticmethod
    def init_swap(filename):
        """create /.ebf/info and /.ebf/htable in an empty file"""
        """then add them to hash table and update checksum"""
        fp1 = open(filename, 'wb')
        if (fp1.closed == True):
            raise RuntimeError('Ebf error: cannot open file- '+filename)
        else:                                            
            ebfh = _EbfHeader()
            data=numpy.zeros(5,dtype='int64')
            ebfh.create('/.ebf/info', data, '', '')
            ebfh.flagswap=1
            ebfh.write(fp1)
            fp1.write(data.byteswap().tostring('C'))
            fp1.close()
            _EbfTable.__create(filename,16,1)
            keys,values=_EbfTable.getKeyValsIT(filename)
            _EbfTable.put(filename,keys,values)
        
    @staticmethod
    def put(filename,key,value):
                    
        if type(key) is str:
            key=[key]
            value=[value]
        i=0    
        for key1 in key:
            key[i]=key[i].strip().lower()        
            i=i+1
        
        fileht=_EbfTable(filename,"rb+")                        
        """ check if item present """                        
        if (fileht.fp1.closed == True):
            raise RuntimeError('Ebf error: cannot open file- '+filename)
                
        if (fileht.ecode == 0):                                                                                                         
            """ check capapcity """
            for key1 in key:
                temp=fileht.__getfromfp(key1)                                        
                if temp >= 0:
                    print(filename,":",key1," already present hence exiting put")
                    fileht.ecode = 10
               
            if (fileht.ecode == 0):                                                                                                         
                temp=0
                for key1 in key:
                    temp=temp+len(key1)                                
                capacity=fileht.header['itemcapacity']
                if capacity <= 0:
                    capacity=16
                while fileht.header['current']+len(key)+1 > capacity:
                    capacity=capacity*2
                while (fileht.header['keyposcur']+temp+1) > capacity*(fileht.header['keycapacity']/fileht.header['itemcapacity'])  :
                    capacity=capacity*2            
                """ expand capacity if needed """
                if capacity != fileht.header['itemcapacity']:
                    fileht.__expand(len(key),temp)
                                    
                """ add key values """
                for key1,value1 in zip(key,value):    
                    fileht.__add(key1,value1)
                    
        if (fileht.hecode==0):
            """ compute cksum """                        
            cksum=fileht.data[0]    
            for key1,value1 in zip(key,value):
                mystr='('+key1+', '+str(value1)+')'
                cksum=numpy.int64(_EbfTable.ebfckhash(mystr,cksum))                
            """ update checksum """
            fileht.fp1.seek(fileht.dpos,0)
            fileht.data[0]=cksum
            if fileht.ebfh.flagswap == 1:
                fileht.fp1.write(fileht.data[0].byteswap().tostring('C'))
            else:
                fileht.fp1.write(fileht.data[0].tostring('C'))
                
                
        fileht.close()
        return 1
                

    @staticmethod
    def get(filename,key):
        """
        get the location of the data object
        """
        key=key.lower()        
        fileht=_EbfTable(filename,"rb")
        if (fileht.fp1.closed == True):
            raise RuntimeError('Ebf error: cannot open file- '+filename)
        location=fileht.__getfromfp(key)                                                            

        fileht.close()
        return location
            
        
            
        
    @staticmethod        
    def display(filename):
        """
        get the location of the data object
        """
        fileht=_EbfTable(filename,'rb')
        j=0
        l=0
        if fileht.ecode == 0:
            for i in numpy.arange(0,fileht.header['htcapacity']):
                loc1=fileht.__read_hvalue(i)
                if loc1 == 0:
                    j=j+1
                else:                        
                    k=1
                    item1=fileht.__read_node(loc1)
                    while item1['next'] != -1:
                        item1=fileht.__read_node(item1['next'])
                        k=k+1

                    if k > 1:
                        l=l+1
            print('total',j*1.0/(fileht.header['htcapacity']),l*1.0/(fileht.header['itemcapacity']))
        else:
            print('Ebf: error in dispaly(), ecode!=0')
                
        fileht.close()
        
        
    @staticmethod        
    def display_htab(filename):
        """
        get the location of the data object
        """
        fileht=_EbfTable(filename,'rb')
        print("{0:<24s}{1:s}".format("filename:",filename))
        print("\t {0:>24s}{1:<}".format("ecode=",fileht.ecode))
        print("\t {0:>24s}{1:<}".format("hecode=",fileht.hecode))
        print("\t {0:>24s}{1:<}".format("info_flagswap=",fileht.ebfh.flagswap))
        print("\t {0:>24s}{1:<}".format("flagswap=",fileht.flagswap))
        print("\t {0:>24s}{1:<24}{2:<24}{3:<24}".format("/.ebf/info=",fileht.data[0],fileht.data[1],fileht.data[2]))
        if fileht.ecode == 0:
            print('header:')
            print("\t {0:>24s}{1:<}".format("count=",fileht.header['current']))
            print("\t {0:>24s}{1:<}".format("htcapapcity=",fileht.header['htcapacity']))
            print("\t {0:>24s}{1:<}".format("itemcapapcity=",fileht.header['itemcapacity']))
            print("\t {0:>24s}{1:<}".format("keycapapcity=",fileht.header['keycapacity']))
            print("\t {0:>24s}{1:<}".format("keyposcur=",fileht.header['keyposcur']))
        fileht.close()
        
        [keys,values]=_EbfTable.getKeyVals(filename)
        print('Key Value List:  nsize=',len(keys))
        for key1,value1 in zip(keys,values):
            print('{0:>24s}{1:4s}{2:<}'.format(key1,' -> ',value1))
    
    @staticmethod
    def getKeyValsIT(filename):
        ebfh=_EbfHeader()
        fp1 = open(filename, 'rb')
        if (fp1.closed == True):
            raise RuntimeError('Ebf error: cannot open file- '+filename)
        fp1.seek(0,2)
        filesize=fp1.tell()
        keys=[]
        values=[]
        fp1.seek(0,0)
        while fp1.tell() < filesize:
            location=fp1.tell()
            ebfh.read(fp1)
            keys.append(ebfh.name)
            values.append(location)
            fp1.seek(ebfh.capacity(),1)
        fp1.close()
        return keys,values
    
    @staticmethod
    def getKeyVals(filename):
        fileht=_EbfTable(filename,'rb')
        if fileht.ecode == 0:
            keys,values=fileht.getKeyValsHT()
            fileht.close()
        else:
            fileht.close()
            keys,values=_EbfTable.getKeyValsIT(filename)
            
        return keys,values
                               

def keys(filename,dataname):
    keys1=[]
    if dataname[-1] == '/':
        keys=_EbfTable.getKeyVals(filename)[0]
        for i in range(len(keys)):
            if keys[i].startswith(dataname)and(keys[i].startswith('/.ebf/') == False)and(keys[i].startswith('/.tr/') == False):
                keys1.append(keys[i].split(dataname,1)[1]) 
    else:
        header=getHeader(filename,dataname)
        if header.datatype == 8:
            keys1 = numpy.dtype(sdef2descr(header.sdef)[0]).names           
    return  keys1

def rename(filename,oldkey,newkey):
    """ 
    Rename a data item in an ebf file

    Args:
        filename: string

        oldkey: a string, the name of key to rename

        newkey: a string, the new name. If new key is blank '', then  a \
        name of the form '/.tr'+oldkey+'.X' is created. Here X is a an \ 
        integer greater than equal to zero, which is incremented each \ 
        time the item with same name is deleted. 

    Example:

    >>> ebf.rename('check.ebf','/x1','/x2')
    >>> ebf.rename('check.ebf','/x1','')    

    """
    
    oldkey=oldkey.strip().lower()
    newkey=newkey.strip().lower()
    loc=_EbfTable.get(filename,oldkey)                               
    if (newkey != oldkey)and(loc >= 0):            
        if newkey == '':
            i=0
            while _EbfTable.get(filename,'/.tr'+oldkey+'.'+str(i)) != -1:
                i=i+1
                if(i > 1000000):
                    raise RuntimeError('EBF: error, too many deleted items')
            newkey='/.tr'+oldkey+'.'+str(i)

        loc1=_EbfTable.get(filename,newkey)                               
        if (loc < 0):
            raise RuntimeError('EBF error: data item/key not found')
        
        if (loc1 > 0):
            raise RuntimeError('EBF error: a key with given name already exists')
                        
        """ rename """
        fp1 = open(filename, 'rb+')
        fp1.seek(loc,0)        
        ebfh=_EbfHeader()
        ebfh.read(fp1)
        ebfh.rename(newkey)
        fp1.seek(loc,0)
        ebfh.write(fp1)
        fp1.close()
        _EbfTable.remove(filename,oldkey)
        _EbfTable.put(filename,newkey,loc)



#----------------------------------------------------------------------------------------------

def unit(filename, dataname):
    """
    Get physical units of the data type if supplied in file or else empty string

    Args:
        filename(str):

        dataname(str):

   Returns:
        str. 

   Example:

   >>> ebf.unit("check.ebf","/x")
    

    """
    location = _EbfTable.get(filename, dataname)
    if location < 0:
        raise RuntimeError("Ebf error: Data object "+dataname+" not found")
    if location >= 0:
        fp1 = open(filename, 'rb')
        header = _EbfHeader()
        fp1.seek(location, 0)
        header.read(fp1)
        fp1.close()            
        if header.datatype == 8:
            return sdef2descr(header.sdef)[1]
        else:
            return header.dataunit
    else:
        return ""


def getHeader(filename, dataname):
    """
    Get header of the data item

    Args:
        filename(str):

        dataname(str):

   Returns:
        str. 

   Example:

   >>> ebf.getHeader("check.ebf","/x")
    

    """
    location = _EbfTable.get(filename, dataname)
    if location < 0:
        raise RuntimeError("Ebf error: Data object "+dataname+" not found")
    if location >= 0:
        fp1 = open(filename, 'rb')
        header = _EbfHeader()
        fp1.seek(location, 0)
        header.read(fp1)
        fp1.close()            
        return header
    else:
        return ""
    
    

def sdef2descr(sdef):
    temp=sdef.split('\n',1)[0].strip()
    if temp == 'ver-1':
        return [__sdef2descrv1(sdef),'']
    elif temp == 'ver-2':
        return __sdef2descrv2(sdef)
    else:
        raise RuntimeError('Ebf unrecognized sdef version'+temp)

#def __descr2sdef(descr):
#    return __descr2sdefv1(descr)
def descr2sdef(descr,units=''):
#    if units == '':
#        units='NULL'
    return __descr2sdefv2(descr,units)
#    return __descr2sdefv1(descr)

#def __descr2sizev3(descr):
#    size=len(descr)
#    for temp in descr:
#        if type(temp[1]) == type([]):
#            size=size+__descr2sizev3(temp[1])
#    return size



def __descr2sdefv2(descr,units,ic=0):
    status=0
    if ic == 0:
#        taglist=['ver-2 ','<sdef>','anonymous 8 1 1 '+str(len(descr))]
        taglist=['ver-2 ','<sdef>','anonymous,8,1,1,'+str(len(descr))]
        status=1
    else:
        taglist=[]
        
    units1=[]
    if units == '':
        for temp in descr:
            units1.append('')
    else:
        units1=units
        
    for i,temp in enumerate(descr):
        shape=''
        if len(temp) > 2:
            shape=temp[2]
            if type(shape) == tuple :
                shape=list(shape)
            if type(shape) != list :
                shape=[shape]
        else:
            shape=[]
        if type(temp[1]) == type([]):
#            tag=temp[0]+' 8 '+str(len(shape))+' '+' '.join(map(str, shape))+' '+str(len(temp[1]))+' '+str(units1[i])
            tag=temp[0]+','+','.join(map(str, [8,len(shape)]+shape+[len(temp[1])]))
#            tags=tag.split()
#            tag=' '.join(tags)
            taglist.append(tag)
            taglist=taglist+__descr2sdefv2(temp[1],units1[i],ic=1)
        else:
            if temp[1][1] == 'S':
                shape.append(int(temp[1][2:]))
                type1=1
            else:
                type1=_TypeManager.stoi(temp[1][1:])
            if len(units1[i]) >0:
                units2=','+units1[i]
            else:   
                units2=''
            tag=temp[0]+','+','.join(map(str, [type1,len(shape)]+shape+[0]))+units2
#            tag=temp[0]+' '+str(type1)+' '+str(len(shape))+' '+' '.join(map(str, shape))+' 0 '+str(units1[i]
#            tags=tag.split()
#            tag=' '.join(tags)
            taglist.append(tag)
        
    if status == 1:
        taglist.append('</sdef>')
        return '\n'.join(taglist)
    else:
        return taglist


def __sdef2descrv2(sdef,begin=0,nsize=1):
    status=0        
    if begin == 0:
        sdef=sdef.split('\n')
        begin=0
        while sdef[begin].split()[0] != '<sdef>':
            begin=begin+1
        words=[x.strip() for x in sdef[begin+1].split(',')]
        rank=int(words[2])
        nsize=int(words[3+rank])
        begin=begin+2
        status=1
    dt=[]
    units=[]
    i=0
    while i < nsize:
        words=[x.strip() for x in sdef[begin].split(',')]
#        words=sdef[begin].split()
        rank=int(words[2])
        shape=[int(temp) for temp in words[3:3+rank]]
        n_fields=int(words[3+rank])
        if len(words) > 4+rank:
#            units1=words[4+rank]
            units1=','.join(words[4+rank:len(words)])
        else:
            units1='NULL'
        begin=begin+1
        if int(words[1]) == 8:
            [dtv,units1,begin]=__sdef2descrv2(sdef,begin,n_fields)
            dt.append((words[0],dtv,tuple(shape)))
            units.append(units1)
        elif int(words[1]) == 1:
            dt.append((words[0],'S'+str(shape[-1]),tuple(shape[0:-1])))            
            units.append(units1)
        else:
            dt.append((words[0],_TypeManager.itos_l(int(words[1])),tuple(shape)))
            units.append(units1)
        i=i+1
        
    if status ==1:
        if sdef[begin].split()[0] != '</sdef>':
            raise RuntimeError('Problem reading sdef')
#        return [dt[0][1],units[0]]
        return [dt,units]
    else:
        return [dt,units,begin]

#
#def __descr2sdefv3(descr,units,ic=0):
#    status=0
#    if ic == 0:
#        taglist=['ver-3 ','anonymous 8 1 1 '+str(len(descr))+' 2 ']
#        ic=2
#        status=1
#    else:
#        taglist=[]
#        
#    units1=[]
#    if units == 'NULL':
#        for temp in descr:
#            units1.append('NULL')
#    else:
#        units1=units
#        
#    ic=ic+len(descr)
#    mylist=[]
#    for i,temp in enumerate(descr):
#        shape=''
#        if len(temp) > 2:
#            shape=temp[2]
#            if type(shape) == tuple :
#                shape=list(shape)
#            if type(shape) != list :
#                shape=[shape]
#        else:
#            shape=[]
#        if type(temp[1]) == type([]):
#            tag=temp[0]+' 8 '+str(len(shape))+' '+' '.join(map(str, shape))+' '+str(len(temp[1]))+' '+str(ic)+' '+str(units1[i])
#            mylist.append([temp[1],ic,units1[i]])
#            ic=ic+__descr2sizev3(temp[1])
#        else:
#            if temp[1][1] == 'S':
#                shape.append(int(temp[1][2:]))
#                type1=1
#            else:
#                type1=_TypeManager.stoi(temp[1][1:])
#            tag=temp[0]+' '+str(type1)+' '+str(len(shape))+' '+' '.join(map(str, shape))+' 0 '+str(ic)+' '+str(units1[i])
#        taglist.append(tag)
#        
#    for temp in mylist:
#        taglist=taglist+__descr2sdefv3(temp[0],temp[2],ic=temp[1])
#    if status == 1:
#        return '\n'.join(taglist)
#    else:
#        return taglist
#        
#def __sdef2descrv3(sdef,begin=1,nsize=1):        
#    if begin == 1:
#        sdef=sdef.split('\n')
#    dt=[]
#    units=[]
#    for tag in sdef[begin:begin+nsize]:
#        words=tag.split()
#        rank=int(words[2])
#        shape=[int(temp) for temp in words[3:3+rank]]
#        n_fields=int(words[3+rank])
#        fields=int(words[3+rank+1])
#        if len(words) > 5+rank:
#            units1=words[5+rank]
#        else:
#            units1='NULL'
#        if int(words[1]) == 8:
#            [dtv,units1]=__sdef2descrv3(sdef,fields,n_fields)
#            dt.append((words[0],dtv,tuple(shape)))
#            units.append(units1)
#        elif int(words[1]) == 1:
#            dt.append((words[0],'S'+str(shape[-1]),tuple(shape[0:-1])))            
#            units.append(units1)
#        else:
#            dt.append((words[0],_TypeManager.itos_l(int(words[1])),tuple(shape)))
#            units.append(units1)
#    if begin ==1:
#        return [dt[0][1],units[0]]
#    else:
#        return [dt,units]
    
def __descr2sdefv1(descr,name='anonymous',dshape=()):
    if name == 'anonymous':
        mystr='ver-1 \n'+'struct {\n'
        dshape=(1,)
    else:    
        mystr = 'struct {\n'
    for tag1 in descr:
        if(type(tag1[1]) == type([])):
            if len(tag1) >2 :
                tagcur = __descr2sdefv1(tag1[1],tag1[0],tag1[2])
            else:
                tagcur = __descr2sdefv1(tag1[1],tag1[0])
            #+' '+tag1[0]+' '+str(len(tag1[2]))+' '+str(tag1[2])+' ;\n'
        else:
            
            if (tag1[1][1] == 'S'):
                datatype = 'char'
            else:
                datatype = _TypeManager.stos_l(str(tag1[1][1:]))
            
            if (datatype == 'char') & (int(tag1[1][2:]) > 1):
                if(len(tag1) > 2):
                    tagcur = datatype+' '+str(tag1[0])+' '+str(len(tag1[2])+1)+' '+str(tag1[2])+tag1[1][2:]+' ;\n'
                else:
                    tagcur = datatype+' '+str(tag1[0])+' 1 '+tag1[1][2:]+' ;\n'
            else:
                if(len(tag1) > 2):
                    tagcur = datatype+' '+str(tag1[0])+' '+str(len(tag1[2]))+' '+str(tag1[2])+' ;\n'
                else:
                    tagcur = datatype+' '+str(tag1[0])+' 0  ;\n'
                        
        tagcur = tagcur.replace('(', ' ')
        tagcur = tagcur.replace(')', ' ')
        tagcur = tagcur.replace(',', ' ')
        mystr += tagcur
        
        tagcur=str(dshape)
        tagcur = tagcur.replace('(', ' ')
        tagcur = tagcur.replace(')', ' ')
        tagcur = tagcur.replace(',', ' ')

    mystr += '} '+ name +' '+str(len(dshape))+ tagcur+' ; \n'            
    return mystr

def __sdef2descrv1(wl, ic=0):
    if ic == 0:
        wl=wl.split()
    dth = []
    i=ic
    while wl[i] != '{':
        i=i+1
        
    i=i+1
    while i < len(wl):
        if wl[i] == '}':
            break
        datatype=_TypeManager.stos_s(wl[i])
        if datatype == 'V':
            datatype=__sdef2descrv1(wl,i)
            i=i+1
            l=1
            while l != 0:
                i=i+1
                if wl[i] == '{':
                    l=l+1
                if wl[i] == '}':
                    l=l-1                
                    
        name=wl[i+1]
        rank=int(wl[i+2])
        dims=[]
        for j in range(0,rank):
            dims.append(int(wl[i+3+j]))
        i=i+3+rank
        if (datatype == 'S1'):
            if dims[rank-1] > 1:
                temp = dims.pop(rank-1)
                datatype = 'S'+str(temp)
                rank=rank-1
        if rank > 0:        
            dth.append((name,datatype, tuple(dims)))
        else:
            dth.append((name,datatype))
                
        if wl[i] == ';':
            i=i+1
        else:
            raise RuntimeError("EBF: missing ; in sdef")
        
            
    return numpy.dtype(dth)

def containsKey(filename,dataname):
    """    
    Check if a data item is present in an ebf  file.     
    
    Args:

        filename : a string specifying filename

        dataname : name of data item
    
    Returns:
        1 if an item is present else 0
    
    Example:

    >>> ebf.containsKey('check.ebf','/x')
    
    
    """
    if(_EbfTable.get(filename, dataname) < 0):
        return 0
    else:
        return 1

                    
def read(filename, path = '/' ,recon=0,ckon=1,begin=0,end=None):
    """
    Read data from an ebf file

    Args:

         filename(str) :

         path(str)     : tagname of data to be read from the ebf file \
         or a path to the data items within the file. If ending with +\
         then all arrays in the same path having same size as the 
         specfied array are read. Useful to load tables where 
         individual columns are written separately.  

         recon(integer): Should be 1 if one wants to load data \
         objects recursively. Should be 0 if one wants to load \
         data objects only under current path.Defualt is 0.

         ckon  : option that determines if checksum is to be compared with \
         checksum on file. Default is to compare, but if there is \
         little possibility of file being externally modified then it can 
         be set to 0.  

    Returns:
         numpy.ndarray or a dictionary of numpy.ndarray. If multiple \
         data items are to be read as a dictionary, the path must end \
         with '/' in the later case.    

    """

    path = path.strip()
    mydict = {}
    x = ''
    rows=-1
    if path.endswith('+'):
        path=path.rstrip('+')
        if path.endswith('/'):
            raise RuntimeError('EBF Error: in read()- tagname ending with /+')
        temp=getHeader(filename,path).getshape()
        if len(temp) == 0:
            temp=numpy.array([1],dtype='int64')
        rows=temp[0]
        temp=path.rpartition('/')                        
        path=temp[0]+temp[1]
        
        


    """ Needed here to make sure the map is loaded """    
    if (path.endswith('/') == 0):
        location=_EbfTable.get(filename, path.lower())
        if location >= 0:
            fp1 = open(filename, 'rb')
            fp1.seek(location, 0)        
    
            header = _EbfHeader()
            header.read(fp1)
            if header.datatype == 8:
#                dth1 = numpy.dtype(__sdef2descr(header.sdef.split()))
                dth1 = numpy.dtype(sdef2descr(header.sdef)[0])
            else:
                dth1 = _TypeManager.itos_s(header.datatype)
            
            """for character array change the dim to convert the last dim to string """            
            if (header.dim.size > 0):
                if (end is None):
                    end1=header.dim[0]
                else:
                    end1=int(end)
                if (end1 < 0):
                    end1=header.dim[0]+end1
                if end1 > (header.dim[0]):
                    end1=header.dim[0]
                    
                begin1=int(begin)
                if begin1 > (header.dim[0]-1):
                    begin1=header.dim[0]-1
                # note for header.dim[0] this can be negative so do as below
                if begin1 < 0:
                    begin1=0
                if end1 < begin1:
                    print('ebf Warning, begin>end')
                    end1=begin1
                if begin1 > 0:
                    fp1.seek(begin1*header.datasize*header.elements()//header.dim[0],1) 
                if (end1-begin1) != header.dim[0]:
                    header.dim[0]=end1-begin1
                    
            block_size = header.elements()*header.datasize            
            
            if header.datatype == 7:
                dth1 = dth1+str(header.datasize)
            if header.datatype == 1:
                dth1 = 'S'+str(header.dim[-1])
                header.datasize=header.datasize*header.dim[-1]
                if header.dim.size == 1:
                    header.dim[0] = 1
                else:                
                    header.dim = header.dim[0:len(header.dim)-1]
                
                
            x = numpy.fromstring(fp1.read(block_size), dtype = dth1)
            if header.flagswap == 1:
                x = x.byteswap(True)
            x = x.reshape(header.getshape())
            fp1.close()
            return x
    if (path.endswith('/') == 1):
        location=_EbfMap.get(filename, path.lower(),ckon)
        node=_EbfUtils.searchPathTree(_EbfMap.ltable[filename]['pathtree'],path.lower())
        if (node['name'] == path.lower()):
            if len(node['files']) > 0:
                for key in node['files']:
                    if rows > -1:
                        temp=getHeader(filename,node['name']+key).getshape()
                        if len(temp) == 0:
                            temp=numpy.array([1],dtype='int64')
                        if temp[0] == rows:
                            mydict[key] = read(filename,node['name']+key,recon,0,begin,end)                            
                    else:
                        mydict[key] = read(filename,node['name']+key,recon,0)
            if (recon > 0)&(len(node['dirs']) > 0):
                if recon == 2:
                    for key in list(node['dirs'].keys()):
                        mydict[key.strip('/')] = read(filename,node['name']+key,recon,0)                                    
                if recon == 1:
                    for key in list(node['dirs'].keys()):
                        if (key.startswith('.ebf/') == False)and(key.startswith('.tr/') == False):
                            mydict[key.strip('/')] = read(filename,node['name']+key,recon,0)                                    
        
        
    if len(mydict) == 0:
        print(filename+":"+path)
        raise RuntimeError("Ebf error from read(): requested object not found- ")

    return mydict

    
def write(filename, tagname, data, mode, dataunit = ""):
    """
    Write data to a file

    Args:
        filename(str):

        tagname(str) : the name of data to be written to the ebf file or \
        a path ending with '/' if multiple items are to be written

        data(numpy.ndarray)    : data to be to be written

        mode(str)    : writing mode, "w" to write a fresh file or "a" \
        to append an existing file

    Kwargs:
        dataunit(str): units of data default is a blank string


    """
    if (mode == 'w')|(mode == 'wb'):
        _EbfTable.init(filename)
        mode1='ab'
        mode='ab'
    elif (mode == 'a')|(mode == 'ab'):
        mode1='ab'
        mode='ab'
    elif (mode == 'u'):
        mode1='rb+'    
    elif (mode == 'e'):
        mode1='rb+'    
    else:
        raise RuntimeError("mode must be 'w', 'a' 'u' or 'e' ")
        
         
        

    """Due to dict has to check numpy.void or else could have tested data.dtype.char """
    if (type(data) is not numpy.ndarray)&(type(data) is not numpy.void)&(type(data) is not dict):
        data=numpy.array(data)
    if mode == 'e':
        if data.ndim == 0:
            data=data.reshape(1)
        
#        raise RuntimeError('Data to be written must be of type nummpy.ndarray or numpy.void or dict')
    tagname = tagname.strip()
    if tagname.endswith('/'):
        if type(data) is dict:
            
            mykeys=list(data.keys())
            if type(dataunit) == str:
                dataunitl=[]
                for name in mykeys:
                    dataunitl.append(dataunit)
            else:
                dataunitl=dataunit
            if type(dataunitl) != list:
                raise RuntimeError('Ebf Error: dataunit must be a list')
            if len(dataunitl) != len(mykeys):
                raise RuntimeError('Ebf Error: length of dataunit list must match length of data dict')            
            i=0    
            
            for name in list(data.keys()):
                if (type(data[name]) is dict)|(type(data[name]) is numpy.void):
                    write(filename, tagname+name+'/', data[name], mode, dataunitl[i])
                else:
                    write(filename, tagname+name, data[name], mode, dataunitl[i])
                i=i+1
                
        elif (data.dtype.char == 'V'):
            if(data.size >= 1):
                data1 = data
                if data1.size == 1: 
                    data1 = numpy.squeeze(data1)

                mykeys=data1.dtype.names    
                if type(dataunit) == str:
                    dataunitl=[]
                    for name in mykeys:
                        dataunitl.append(dataunit)
                else:
                    dataunitl=dataunit
                if type(dataunitl) != list:
                    raise RuntimeError('Ebf Error: dataunit must be a list')
                if len(dataunitl) != len(mykeys):
                    raise RuntimeError('Ebf Error: length of dataunit list must match length of data dict')                                        
                i=0   
                
                for name in data1.dtype.names:
                    if data1[name].dtype.char == 'V':
                        write(filename, tagname+name+'/', data1[name], mode, dataunitl[i])
                    else:
                        write(filename, tagname+name, data1[name], mode, dataunitl[i])
                    i=i+1
            else:
                raise RuntimeError('size of ndarray must be at least one')

        else: 
            print(type(data), tagname)
            raise RuntimeError('with path ending with /, data.dtype.char should be V i.e., structure. Here '+data.dtype.char)
                   
                                         
    else:
        location=_EbfTable.get(filename, tagname.lower())
        header = _EbfHeader()
        if data.dtype.char == 'V':        
#            header.create(tagname, data, dataunit, "ver-1 \n"+__descr2sdef(data.dtype.descr,dshape=data.shape))
            header.create(tagname, data,'',descr2sdef(data.dtype.descr, dataunit))
        else:    
            header.create(tagname, data, dataunit, "")

        fp1  =  open(filename, mode1)
        if mode == 'u' :
            if location >= 0 :
                fp1.seek(location, 0)            
                header1 = _EbfHeader()
                header1.read(fp1)
                fp1.seek(location, 0)
                if (header1.get_dtype() != header.get_dtype()):
                    fp1.close()
                    raise RuntimeError('Data to be updated not present '+tagname)                                                     
                            
                if (header1.datatype != header.datatype)|(header1.datasize != header.datasize)|(header.elements() != header1.elements()):
                    fp1.close()
                    raise RuntimeError('Data to be updated not present '+tagname)                                                     
                header=header1
                if header.flagswap == 1:
                    header.flagswap=0
            else:
                fp1.close()
                raise RuntimeError('Data to be updated not present '+tagname)
            header.write(fp1)        
        elif mode == 'e' :
            if location >= 0 :
                fp1.seek(location, 0)            
                header1 = _EbfHeader()
                header1.read(fp1)
                fp1.seek(location, 0)            
                if (header1.get_dtype() != header.get_dtype()):
                    fp1.close()
                    raise RuntimeError('Data to be updated not present '+tagname)                                                     
                if (header1.datatype != header.datatype)|(header1.datasize != header.datasize)|(header1.dim.size != header.dim.size):
                    fp1.close()
                    
                    raise RuntimeError('Data to be updated not present or of mismatch size'+tagname)                                                     
                if header1.flagswap == 1:
                    fp1.close()
                    raise RuntimeError('Data is of different endian format '+tagname)                                                     
                fp1.seek(0, 2)
                locend=fp1.tell()            
                fp1.seek(location, 0)            
                if location+header1.headersize+header1.capacity() != locend:
                    fp1.close()
                    raise RuntimeError('Cannot update as not last item '+tagname)
                if header1.dim.size > 1:
                    if numpy.prod(header1.dim[1:]) != numpy.prod(header.dim[1:]) :
                        fp1.close()
                        raise RuntimeError('Cannot update as rank do not match '+tagname)
                dataend=location+header1.headersize+header1.elements()*header1.datasize
                header1.dim[0]=header.dim[0]+header1.dim[0]
                if header1.capacity_<(header1.elements()*header1.datasize):
                    header1.capacity_=(header1.elements()*header1.datasize)
                header=header1
            else:
                fp1.close()
                raise RuntimeError('Data to be updated not present '+tagname)                            
            header.write(fp1)        
            fp1.seek(dataend, 0)            
        else:
            if location >= 0 :
                fp1.close()
                raise RuntimeError('Data to be written already present '+tagname)
            location=fp1.tell()
            header.write(fp1)        
            
        fp1.write(data.tostring('C'))
        fp1.close()
        if (mode1 == 'ab'):
            _EbfTable.put(filename,tagname,location)

def join(files,path,outfile,outpath,mode):            
    data0=read(files[0],'/')
    if mode == 'w':
        initialize(outfile)
        mode='a'
    for key in list(data0.keys()):
        if containsKey(outfile,outpath+key) == 0:
            dataunit=unit(files[0],path+key)
            efile=EbfFile(outfile,outpath+key,mode,dataunit)
            for file1 in files:
                data=read(file1,path+key)
                efile.write(data)
            efile.close()
        else:
            print(("item="+outpath+key+" already present. Hence, skipping"))



def dict2npstruct(data,basekey=None,keylist=None):    
    """
    Convert a python dict containing numpy arrays to numpy struct

    Args:
        data        :

        basekey(str): Only those items in dict whose size match that of data[bsekey] will 
        be used.

        keylist(str): list of keys to beused when constructing npstruct

    """
    if keylist is None:
        keylist=list(data.keys())
    if basekey is None:
        nsize=data[keylist[0]].size
    else:
        nsize=data[basekey].size        

    dt=[]
    for key in keylist:
        if data[key].size == nsize:
            dt.append((key,data[key].dtype))

    data1=None
    if len(dt)>0:
        data1=numpy.zeros(nsize,dtype=dt)
        for key in data1.dtype.names:
            data1[key.lower()]=data[key]
    return data1



def npstruct2dict(data):
    """
    Convert an array of numpy struct to a python dict of numpy arrays

    Args:
        data        :
    """
    data1={}
    for x in data.dtype.names:
        data1[x.lower()]=data[x]
    return data1



#def islast(filename,tagname):
#    location=_EbfTable.get(filename, tagname.lower())
#    fp1  =  open(filename, mode1)
#    fp1.seek(location, 0)            
#    header1 = _EbfHeader()
#    header1.read(fp1)
#    fp1.seek(location, 0)            
#    fp1.seek(0, 2)
#    locend=fp1.tell()            
#    fp1.close()
#    if location+header1.headersize+header1.capacity() == locend:
#        return True
#    else:
#        return False


def read_ind(filename,tagname,ind):
    """
    read data from specified locations in a file 

    Args:
        filename(str):

        tagname(str) : the name of data to be read 

        ind(str)    : list or array of indices to be read

    """
    ind=numpy.array(ind,dtype='int64')        
    if ind.ndim==0:
        ind=numpy.array([ind],dtype='int64')
        efile=EbfFile(filename,tagname,'r',cache=min(1000,1))
#        data=efile.read_ind(numpy.array([ind]))[0]
        data=efile.read_ind(ind)[0]
    else:
        if ind.ndim >1:
            raise RuntimeError('ind must be 1 dimensional or scalar')
        efile=EbfFile(filename,tagname,'r',cache=min(1000,len(ind)))
        data=efile.read_ind(numpy.array(ind))        
    efile.close()
    return data

def update_ind(filename,dataname,data,ind=None):
    """
    Update existing data array in a file at user given index positions. 

    Args:
        filename(str):

        dataname(str) : the name of data to be upated 

        data    : data to be updated
        
        ind    : indices of the array on file that 
        needs to be  updated.

    """
        

    if sys.byteorder == 'little':
        sorder='<'
    else:
        sorder='>'

    location=_EbfTable.get(filename, dataname.lower())
    if location >= 0:
#        with open(filename,'rb+') as fp1:
        fp1=open(filename,'rb+')
        try:
            fp1.seek(location, 0)            
            header = _EbfHeader()
            header.read(fp1)
            datalocation=fp1.tell()
        
            if header.datatype == 8:
                dth1 = numpy.dtype(sdef2descr(header.sdef)[0])
#                if type(data) != numpy.void:
#                    data=numpy.array([data],dtype=data.dtype)
#                if type(data) != numpy.ndarray:
#                    raise RuntimeError('EbfError: data must be numpy array of void')
                if (dth1.names != data.dtype.names):
                    raise RuntimeError('EbfError: data.dtype.names do not match info on file')
            else:
                dth1 = numpy.dtype(_TypeManager.itos_s(header.datatype))
                if header.datatype == 7:
                    dth1 = numpy.dtype('S'+str(header.datasize))
                if header.datatype == 1:
                    dth1 = numpy.dtype('S'+str(header.dim[-1]))
                    header.datasize=header.datasize*header.dim[-1]
                    if header.dim.size == 1:
                        header.dim[0] = 1
                    else:                
                        header.dim = header.dim[0:len(header.dim)-1]
                
            shape = header.getshape()
            rest=1
            nsize=header.elements()
            if (len(shape)>1)and(nsize>0):
                rest=header.elements()/shape[0]
                nsize=shape[0]
            
                
            if header.flagswap==1:
                if sorder=='<':
                    sorder='>'
                elif sorder == '>': 
                    sorder='<'
                                    
            data=numpy.array(data,dtype=dth1)
            if data.ndim ==0:
                data=numpy.array([data],dtype=data.dtype)
                    
            if ind is None:
                ind=numpy.arange(shape[0])
                allset=True
            else:
                allset=False
                ind=numpy.array(ind,dtype='int64')
                if ind.ndim ==0:
                    ind=numpy.array([ind],dtype='int64')
                if ind.ndim >1:
                    raise RuntimeError('ind must be 1 dimensional or scalar')
                    
            if numpy.max(ind) >= nsize:
                raise RuntimeError('EbfError: index supplied is out of bound with data on file')
            if ind.size*rest != data.size:
                print(ind.size,data.size,rest)
                raise RuntimeError('EbfError: size of data not equal to size of ind')
            if rest != data[0].size:
                raise RuntimeError('EbfError: shape of data does not match')
            
            dorder=_EbfUtils.get_byteorder(data)
            if (sorder!=dorder):
                data=data.byteswap()

            fp1.seek(datalocation, 0)            
            if allset:
                fp1.write(data.tostring('C'))
            else:
                icur=0    
                inda=numpy.argsort(ind)
                for i in inda:
                    if ind[i] != icur: 
                        fp1.seek(datalocation+ind[i]*header.datasize*data[0].size, 0)
                        icur=ind[i]
                    # to handle strings [i:i+1] needed instead of [i]
                    fp1.write(data[i:i+1].tostring('C'))
                    icur+=1
                
        finally:
            fp1.close()
    else:
        raise RuntimeError('EbfError: data not found in file')



def iterate(filename,tagname,cache):
    """
    An iterator to read in data, part by part of a given size.
    Useful for reading big arrays which are difficult to fit in RAM.

    Args:
        filename(str):

        tagname(str) : the name of data to be read.
        Multiple items of same size can be read by appending a + sign 
        
        

        cache(int)    : no of data items to read at a time
        
    Example:
    
    >>> temp=0.0
    >>> for x in ebf.iterate('check.ebf','/x',1000):
    >>>     temp=temp+np.sum(x)   
    
    To read all items whose size match with size of "/x"
    

    >>> temp=0.0
    >>> for data in ebf.iterate('check.ebf','/x+',1000):
    >>>     temp=temp+np.sum(data['/x'])   
    

    """
    header=getHeader(filename,tagname.rstrip('+'))
    begin=0
    end=cache
    while begin < header.dim[0]:
        data=read(filename,tagname,begin=begin,end=end)
        yield data
        begin=end
        end =end+cache
        if end > header.dim[0]:
            end=header.dim[0]


class EbfFile():
    def __init__(self, filename,path,mode,dataunit='',cache=100):
        self.filename=filename
        self.path=path
        self.fp=None
        self.cache=cache
        self.begin=-1
        self.end=0
        self.mode=mode
        self.defined=False
        self.dataunit=dataunit
        if self.mode == 'w':
            _EbfTable.init(filename)
            self.mode='a'
        if (self.mode != 'a')&(self.mode != 'r'):
            print('mode=',self.mode)
            raise RuntimeError("mode must be 'r' , 'w' or 'a' ")

            
        if (self.path.endswith('/') == 0):
            self.location=_EbfTable.get(self.filename, self.path.lower())
            if self.mode == 'r':
                self._read_init()
            else: 
                self._write_init()
                
    def _read_init(self):
        if self.location >= 0:
            self.fp = open(self.filename, 'rb')
            self.fp.seek(self.location, 0)            
            self.header = _EbfHeader()
            self.header.read(self.fp)
            self.datalocation = self.fp.tell()
            if self.header.datatype == 8:
#                self.dtype = numpy.dtype(__sdef2descr(self.header.sdef.split()))
                [dt,units]=sdef2descr(self.header.sdef)
                self.units=units
                self.dtype = numpy.dtype(dt)
            else:
                self.dtype = _TypeManager.itos_s(self.header.datatype)
                self.units=self.header.dataunit
        
            """for character array change the dim to convert the last dim to string """
            if self.header.datatype == 7:
                self.dtype = self.dtype + str(self.header.datasize)
            if self.header.datatype == 1:
                self.dtype = 'S' + str(self.header.dim[-1])
                self.header.datasize = self.header.dim[-1]
                self.header.datatype = 7
                if self.header.dim.size == 1:
                    self.header.dim[0] = 1
                else:                
                    self.header.dim = self.header.dim[0:len(self.header.dim) - 1]
                    
            self.shape = list(self.header.getshape())
            self.rank = self.header.dim.size                        
#            self.rest = self.header.elements() / self.shape[0]
#            self.elements = self.shape[0]
            self.rest = 1
            self.elements = self.header.elements()
            if self.rank>1:
                self.rest = self.header.elements() / self.shape[0]
                self.elements = self.shape[0]
                
            self.datasize = self.header.datasize * self.rest
        
    def _write_init(self):
        if self.location < 0:
            self.fp = open(self.filename, 'rb+')
            self.fp.seek(0, 2)
            self.location=self.fp.tell()            
            
        
    def read(self,i,nsize=1):
        if hasattr(i,'__len__'):
            raise RuntimeError('must be scalar')
        if ((i+nsize)>self.end) or (i<self.begin):
            self.begin=i
            if self.cache < nsize:
                self.end=i+nsize
            else:
                self.end=i+self.cache
            if self.end> self.elements:
                self.end=self.elements
            if self.begin>= self.end:
                self.begin=self.end-1
            self.fp.seek(self.datalocation+self.begin*self.datasize, 0)
            self.x = numpy.fromstring(self.fp.read((self.end-self.begin)*self.datasize), dtype = self.dtype)
            if self.header.flagswap == 1:
                self.x = self.x.byteswap(True)

            if self.rank > 1:
                self.shape[0]=(self.end-self.begin)
                self.x=self.x.reshape(self.shape)

        if (i+nsize)<=self.elements:
            if nsize>1:
                return self.x[i-self.begin:i-self.begin+nsize].copy()
            else:
                return self.x[i-self.begin].copy()
        else:
            return None

<<<<<<< HEAD
    def read_ind(self,ind):
        if numpy.max(ind)<self.elements:
            ind1=numpy.argsort(ind)
            data=numpy.zeros(len(ind),dtype=self.dtype)
            begin_data = 0
            for k, g in groupby(enumerate(ind[ind1]),
                                lambda ix : ix[0] - ix[1]):
                ind_grp = list(map(itemgetter(1), g))
                begin = ind_grp[0]
                nsize = len(ind_grp)
                d = self.read(begin, nsize=nsize)
                end_data = begin_data + nsize
                data[begin_data:end_data] = d
=======
    def read_ind(self, ind):
        # This method looks for groups of contiguous indices in 'ind' and
        # loads those blocks of memory with a single copy command.
        # This method is ~50% faster than looping over each index and running:
        #   data[i] = self.read(ind[i])
        if numpy.max(ind) < self.elements:
            # Find the ascending order of indices
            ind1 = numpy.argsort(ind)
            # Create an empty data array for copying the data into
            data = numpy.zeros(len(ind),dtype=self.dtype)
            # Begin at the start of the data array
            begin_data = 0
            # groupy with this lambda returns a list of generators, with 
            # each generator containing a contiguous 
            # block of indices from 'ind'
            for k, g in groupby(enumerate(ind[ind1]),
                                lambda ix : ix[0] - ix[1]):
                # converts the generator into a list 
                ind_grp = list(map(itemgetter(1), g))
                # first index of the contiguous block
                begin = ind_grp[0]
                # number of elements in the contiguous block
                nsize = len(ind_grp)
                # read from memory all the elements in the contiguous block
                d = self.read(begin, nsize=nsize)
                # final the final index into data of the contiguous block
                end_data = begin_data + nsize
                # place the extracted data into the data array
                data[begin_data:end_data] = d
                # Increment the place in the data array
                # by the size of the contiguous block
>>>>>>> 9a2baa91
                begin_data += nsize
            return data[ind1]
        else:
            return None
            
    def write(self,data):
        if len(data) > 0:    
            if self.fp != None:
                if self.defined == False:
                    self.defined=True
                    self.header = _EbfHeader()
                    self.datatype = data.dtype
                    if data.dtype.char == 'V':
                        self.header.create(self.path, data,'',descr2sdef(data.dtype.descr,self.dataunit))
                    else:    
                        self.header.create(self.path, data, self.dataunit, "")
                    self.header.write(self.fp)
                if data.dtype != self.datatype:
                    try:
                        temp=numpy.array(data,dtype=self.datatype)
                        self.fp.write(temp.tostring('C'))
                    except:
                        self.close()
                        raise RuntimeError("EbfFile.write() error: Cannot convert types")
                else:
                    self.fp.write(data.tostring('C'))
            else:
                raise RuntimeError("EbfFile.write() error: file is closed")
            
            

    def close(self):
        if self.fp != None:
            if ((self.mode == 'w')|(self.mode == 'a'))and(self.fp.tell()>self.location):
                temp=self.header.elements()/self.header.dim[0]
                datawritten=self.fp.tell()-(self.location+self.header.headersize)
                bufsize=datawritten%(temp*self.header.datasize)
                if bufsize > 0:     
                    x=numpy.zeros(bufsize,dtype='int8')
                    self.fp.write(x.tostring('C'))
                    datawritten=datawritten+bufsize
                self.header.dim[0]=datawritten/(temp*self.header.datasize)
                if datawritten == 0:
                    self.header.dim=numpy.zeros(1, dtype = "int64")                            
                if datawritten > self.header.capacity_:
                    self.header.capacity_=datawritten
                self.fp.seek(self.location,0)
                self.header.write(self.fp)        

                self.fp.close()
                self.fp=None            
                _EbfTable.put(self.filename,self.path,self.location)
            else:
                self.fp.close()
                self.fp=None            
            self.mode=None
            self.filename=None
            self.location=None
            self.header=None
            self.path=None
            self.defined=False
            
    def __del__(self):
        self.close()

def initialize(filename):
    """
    Initialize a file for writing with mode='w'.
    After this one can use mode='a' to write rest of the items.
        
    Args:
         filename(str):
         
    Example:

    >>> ebf.initialize('check.ebf')
    >>> ebf.write('check.ebf','/x',[0,1,2],'a')
    >>> ebf.write('check.ebf','/y',[0,1,2],'a')
    is same as
    >>> ebf.write('check.ebf','/x',[0,1,2],'w')
    >>> ebf.write('check.ebf','/y',[0,1,2],'a')
    
    """
    
    _EbfTable.init(filename)

def info(filename,option=0):
    """
    Get summary of the contents of a file

    Args:
         filename(str):
         
    Kwargs:     

    Example:

    >>> ebf.info('check.ebf')

    """

    fp1 = open(filename, 'rb')
    fp1.seek(0,2)
    filesize = fp1.tell()
    fp1.seek(0,0)
    print(filename, filesize, 'bytes ') 
    print('------------------------------------------------------------------')
    print("{0:30s} {1:8s} {2:7s} {3:10s} {4:10s}".format('name', 'dtype', 'endian', 'unit', 'dim'))
    print('------------------------------------------------------------------')
    header = _EbfHeader()
    while fp1.tell() < filesize:
        header.read(fp1)
        en = sys.byteorder
        if header.flagswap == 1:
            if en == 'little':
                en = 'big' 
            else:
                en = 'little' 
    
        print("{0:30s} {1:8s} {2:7s} {3:10s} {4:10s}".format(header.name, _TypeManager.itos_l(header.datatype), en, header.dataunit, str(header.dim)))
        fp1.seek(header.capacity(), 1)
            
        if (option == 1) and (header.datatype == 8):
            print("structure definition:")    
            print(header.sdef)    
        
    if fp1.tell() != filesize:
        raise RuntimeError('EBFCorrupt')    
    else:
        fp1.close()
        
def check(filename):
    """
    check if the file is not corrupted

    Args:
         filename(str):
         
    Kwargs:     

    Example:

    >>> ebf.check('check.ebf')

    """

    fp1 = open(filename, 'rb')
    fp1.seek(0,2)
    filesize = fp1.tell()
    fp1.seek(0,0)
    header = _EbfHeader()
    ecode=0
    while fp1.tell() < filesize:
        location=fp1.tell()
        header.read(fp1)
        if(location != _EbfTable.get(filename, header.name)):
            ecode=1
            break
        fp1.seek(header.capacity(), 1)
        if(header.datasize*header.elements() > header.capacity()):
            ecode=1
            break
                    
    if fp1.tell() != filesize:
        ecode=2
    fp1.close()
    return ecode;

    

        
def stat(filename, tagname,recon=0):
    """
    Get statistics of a data item

    Args:
         filename(str):
         
         tagname(str):
         
    Kwargs:     

    Example:

    >>> ebf.stat('check.ebf','/x /y ')

    """
        
    tagname=tagname.lower()
    keysin=tagname.split()
    for key in keysin:
        if key.endswith('/'):
            location=_EbfMap.get(filename, key,1)
            break
    keys=[]    
    for key in keysin:
        if key.endswith('/'):
            if recon == 0:
                nodef=_EbfUtils.searchPathTree(_EbfMap.ltable[filename]['pathtree'],key)
                for key1 in nodef['files']:
                    keys.append(nodef['name']+key1)
            else:
                keys=keys+_EbfUtils.getKeysRecursive(_EbfUtils.searchPathTree(_EbfMap.ltable[filename]['pathtree'],key))
            
        elif containsKey(filename,key) == 1:
            keys.append(key)
        else:            
            raise RuntimeError('EBF Error: in stat(), key not present in input file')
            
                    
    print("{0:15s} {1:>10s} {2:>12s} {3:>12s} {4:>12s} {5:>12s}".format("name","items", "min", "max", "mean", "stddev"))
    for dataname in keys:
        data=read(filename,dataname)
        if data.dtype.type != numpy.string_:
            data=numpy.float64(read(filename,dataname))
            print("{0:15s} {1:10d} {2:12.4f} {3:12.4f} {4:12.4f} {5:12.4f}".format(dataname, data.size, (numpy.min(data)), (numpy.max(data)), numpy.mean(data), numpy.std(data)))
    
def cat(filename, tagname,delimiter=' ',tableon=0):
    """
    print data items in ascii format

    Args:
         filename(str):
         
         tagname(str):
         
    Kwargs:
         delimiter(str) - ' ' or ', ' for csv

    Example:

    >>> ebf.cat('check.ebf','/x /y',', ')
    >>> ebf.cat('check.ebf','/x+',', ')
    >>> ebf.cat('check.ebf','/x+',', ',1)

    """
    
    
    """ check for / and initialize _EbfMap for directory walk"""
    keys=tagname.lower().strip().split()
    for key in keys:
        if key.endswith('/'):
            location=_EbfMap.get(filename, key,1)
            break
        
    numpy.set_printoptions(threshold='nan',precision=17)        
    if tableon == 1:                           
        data={}
        i=0
        skeys=[]
        for key in keys:
            datat=read(filename,key,0,0)
            if type(datat) == dict:
                for key1 in list(datat.keys()):
                    if datat[key1].ndim == 2:
                        for j in numpy.arange(0,datat[key1].shape[1]):
                            data[key1+"_"+str(i)]=datat[key1][:,j]
                            i=i+1                
                            skeys.append(key1+"_"+str(i))
                    elif datat[key1].ndim == 1:
                        data[key1]=datat[key1]
                        i=i+1                
                        skeys.append(key1)
                    elif datat[key1].ndim == 0:
                        data[key1]=numpy.array([datat[key1]])
                        i=i+1                
                        skeys.append(key1)
                    else:
                        raise RuntimeError('EBF Error: cannot print array with ndim >2')                    
            else:
                if datat.ndim == 0:
                    data[str.rpartition(key,'/')[2]]=numpy.array([datat])
                else:
                    data[str.rpartition(key,'/')[2]]=datat
                skeys.append(str.rpartition(key,'/')[2])
                i=i+1
        
        for key in list(data.keys()):
            if data[key].dtype.kind == 'V':
                for key2 in data[key].dtype.names:
                    data[key2]=data[key][key2]
                    skeys.append(key2)                                    
                    i=i+1
                del data[key]
                skeys.remove(key)
                i=i-1
        if len(data) != i:
            raise RuntimeError('Error in  ebf.cat(), duplicate input keys')

        width=0
        formatstring=[]
        formatstringh=[]
        for key in skeys:
            if (data[key].dtype.kind=='f') or (data[key].dtype.kind=='c'):
                formatstring.append("{0:>25.17}")
                formatstringh.append("{0:>25}")
            elif (data[key].dtype.kind=='S'):
                formatstring.append("{0:>"+str(data[key].dtype.itemsize)+"}")            
                formatstringh.append("{0:>"+str(data[key].dtype.itemsize)+"}")            
            else:
                formatstring.append("{0:>25}")
                formatstringh.append("{0:>25}")

        print(delimiter.join(formatstringh[j].format(key) for j,key in enumerate(skeys)))
        elements=min([data[key].size if data[key].ndim<2 else data[key].shape[0] for key in skeys])
        for i in numpy.arange(0,elements):
            print(delimiter.join(formatstring[j].format(data[key][i]) for j,key in enumerate(skeys)))

        
#        width=0
#        for key in data.keys():
#            if width < len("{0:<}".format(data[key][0])):
#                width=len("{0:<}".format(data[key][0]))                
#        formatstring="{0:>"+str(width+4)+"}"                
##        skeys=sorted(data.keys())        
#        elements=min([data[key].size if data[key].ndim<2 else data[key].shape[0] for key in skeys])
#        print delimiter.join(formatstring.format(key) for key in skeys)
#        for i in numpy.arange(0,elements):
#            print delimiter.join(formatstring.format(data[key][i]) for key in skeys)
        
#        elements=-1
#        for key in data.keys():
#            if data[key].ndim == 0:
#                elements1=data[key].size
#            else:
#                elements1=data[key].shape[0]
#            if elements == -1:
#                elements=elements1                
#            elif elements > elements1:
#                elements=elements1                
#
#        for i in numpy.arange(0,elements):
#            if data[skeys[0]].ndim == 0:
#                print delimiter.join(formatstring.format(data[key]) for key in skeys)
#            else:
#                print delimiter.join(formatstring.format(data[key][i]) for key in skeys)
        
                
    else:
        data={}
        i=0
        for key in keys:
            datat=read(filename,key,0,0)
            if type(datat) == dict:
                for key1 in list(datat.keys()):
                    width=8
                    while width < len(key1):
                        width=width*2
                    formatstring="{0:<"+str(width)+"}"
                    temp=formatstring.format(str.rpartition(key1,'/')[2])+'= '
                    if(datat[key1].dtype.type==numpy.string_):
                        datat1=datat[key1].tostring()
                    else:
                        datat1=numpy.array_str(numpy.squeeze(datat[key1]))                    
                    if len(temp)+len(datat1) > 64:
                        temp=temp+'\n'
                    print(temp+datat1)
            else:
                width=8
                while width < len(key):
                    width=width*2
                formatstring="{0:<"+str(width)+"}"
                temp=formatstring.format(str.rpartition(key,'/')[2])+'= '
                if(datat.dtype.type==numpy.string_):
                    datat=datat.tostring()
                    datalen=1
                else:
                    datat=numpy.squeeze(datat)
                    datalen=datat.size
                if len(temp)+datalen > 64:
                    if len(keys) > 1:
                        print(temp)
                    print("[")
                    for d in datat:
                        print(d)
                    print("]")
                                        
                else:
                    if len(keys) > 1:
                        print(temp,datat)
                    else:
                        print(datat)
    
    numpy.set_printoptions()    
    
    



def swapEndian(filename):
    """
    Swaps the endianess of the file. Little to Big or Big to Little

    Args:
         filename(str):

    Example:

    >>> ebf.swapEndian("check.ebf")

    """
    
    filename_out = filename.rpartition('.ebf')[0]+'_swap.ebf'

    fp1 = open(filename, 'rb')
    fp1.seek(0,2)
    filesize=fp1.tell()
    fp1.seek(0,0)
    header1=_EbfHeader()
    header2=_EbfHeader()    
    header1.read(fp1)
    fp1.seek(0,0)
    if header1.flagswap == 0:
        flagswap=1
        _EbfTable.init_swap(filename_out)
    else:
        flagswap=0
        _EbfTable.init(filename_out)
                
    fout = open(filename_out, 'rb+')
    fout.seek(0,2)
    keys=[]
    values=[]
    while fp1.tell() < filesize:
        header1.read(fp1)
        loc=fp1.tell()
        if header1.datatype == 8:
#            dth1 = numpy.dtype(__sdef2descr(header1.sdef.split()))
            dth1 = numpy.dtype(sdef2descr(header1.sdef)[0])
        else:
            dth1 = _TypeManager.itos_s(header1.datatype)
        if header1.datatype == 1:
            dth1 = 'S'+str(header1.dim[-1])
            
        dblock_size=header1.elements()*header1.datasize    
        
        if ((header1.name.startswith('/.ebf/')==False) and (header1.name.startswith('/.tr/')==False)):                  
            data = numpy.fromstring(fp1.read(dblock_size), dtype = dth1)
            if (header1.flagswap == 1) and (flagswap==0):
                data = data.byteswap(True)
            if (header1.flagswap == 0) and (flagswap==1):
                data = data.byteswap(True)
                
            if header1.datatype == 1:
                data = data.reshape(header1.getshape()[0:-1])
            else:
                data = data.reshape(header1.getshape())
            header2.create(header1.name,data,header1.dataunit,header1.sdef)

            if flagswap == 1:
                header2.flagswap = 1            
                
            keys.append(header2.name)
            values.append(fout.tell())
            header2.write(fout)            
            fout.write(data.tostring('C'))
                        
        fp1.seek(loc+header1.capacity(), 0)                
        
    filesize1=fp1.tell()
    fp1.close()
    fout.close()
    if filesize1 != filesize:
        raise RuntimeError('EBFCorrupt')
    if len(keys) > 0:
        _EbfTable.put(filename_out, keys, values)    
        
def copy(filename1,filename2,mode='a',tagnames='',outpath=None):
    """
    copy data items from one file to another

    Args:
         filename1(str):
         
         filename2(str):
         
         mode(str)     : 'w' or 'a'   
         
         tagnames(str) : if blank then copies all items or else one can \         
         supply space separated list of data items as a single string
         
         outpath(str): Path ending with '/' into which to copy items

    Example:

    >>> ebf.copy("check1.ebf",'check2.ebf','/x /y','w')
    >>> ebf.copy("check1.ebf",'check2.ebf','/x')
    >>> ebf.copy("check1.ebf",'check2.ebf')

    """
    if tagnames == '':
        keys=_EbfTable.getKeyVals(filename1)[0]
    else:
        keys=tagnames.split()
        for key in keys:
            if containsKey(filename1,key) == 0:
                raise RuntimeError('EBF Error: in copy(), key not present in input file')
            
    keyst=keys
    keys=[]
    for key in keyst:
        if (key.startswith('/.ebf/') == False)and(key.startswith('/.tr/') == False):
            keys.append(key)
            
            
    if os.path.isfile(filename2) == False:
        mode='w'
                
    if mode == 'a':
        for key in keys:
            if containsKey(filename2,key) == 1:
                raise RuntimeError('EBF Error: in copy(), key already present in output file')
    elif mode != 'w':
        raise RuntimeError('EBF Error: in copy(), mode must be w or a')
    
    if mode == 'w':
        initialize(filename2)
        mode='a'        

    if outpath is not None:
        if outpath[-1]!='/':    
            raise RuntimeError('EBF Error: in copy(), outpath must end in /')

        
    for key in keys:
        data=read(filename1,key)
        if outpath is None:    
            write(filename2,key,data,mode)
        else:
            write(filename2,outpath,data,mode)
            

    


def _checkSpeed():
    print('Test speed read and write-->')
    
        
    start=time.time()    
    nsize=1000
    data1 = numpy.zeros(2, dtype = 'int32')+1
    print('\n item read/write speed: in Kilo operations per second KOPS:')
    print('size of each item',data1.size)
    print('Number of items',nsize)
    
    write('check.ebf', '/x0', data1, 'w')    
    for i in numpy.arange(1, nsize):
        write('check.ebf', '/x'+str(i), data1, 'a')
    print('\t Writing speed=', nsize*1e-3/(time.time()-start), ' Kops (' , (time.time()-start),' s)')
#    info('test12.ebf')

    start=time.time()    
#    tot=1
    for i in numpy.arange(0, nsize):
        y = read('check.ebf', '/x'+str(i))
#        print y[0]
#        tot = y[0]+1
    print('\t Reading speed=', nsize*1e-3/(time.time()-start), ' Kops (',(time.time()-start),' s)')

    
    print('\n get key list:')
    start = time.time()    
    keys=_EbfTable.getKeyVals('check.ebf')[0]
    print('\t Reading speed Key vals HT=', nsize*1e-3/(time.time()-start), ' Kops (' ,(time.time()-start),'s) ',' keys=',len(keys))
    
    start = time.time()    
    keys=_EbfTable.getKeyValsIT('check.ebf')[0]
    print('\t Reading speed Key vals IT =', nsize*1e-3/(time.time()-start), ' Kops (' ,(time.time()-start),' s) ',' keys=',len(keys))



    print('\n data read/write speed: in MB/s:')
    nsize = [10, 100, 1000, 10000, 100000, 1000000, 10000000, 100000000]
    nsize = [10000000]
    for j in nsize:
        print(j, 10)
        data1 = numpy.zeros(j, dtype = 'int32')
        start = time.time()    
        for i in numpy.arange(1, 10):
            write('check.ebf', '/x1', data1, 'w')
        print('\t Writing speed=', data1.size*data1.itemsize*1e-6*10/(time.time()-start), ' MB/s (', (time.time()-start),' s)')


        start = time.time()    
        for i in numpy.arange(1, 10):
            y = read('check.ebf', '/x1')
        print('\t Reading speed=', data1.size*data1.itemsize*1e-6*10/(time.time()-start), ' MB/s (', (time.time()-start),' s)')


def diff(filename1,filename2):
    """
    Perform diff operation on two files. Ignores data items starting with "/." which are 
    for internal use. If file contents are same it does not print anything.

    Args:
         filename1(str):
         
         filename2(str):

    Example:

    >>> ebf.diff("check1.ebf","check2.ebf")

    """
    keys1=_EbfTable.getKeyVals(filename1)[0]
    keys2=_EbfTable.getKeyVals(filename2)[0]
    
    temp=keys1
    keys1=[]
    for key in temp:
        if (key.startswith('/.ebf/') == False)and(key.startswith('/.tr/') == False):
            keys1.append(key)
    temp=keys2
    keys2=[]
    for key in temp:
        if (key.startswith('/.ebf/') == False)and(key.startswith('/.tr/') == False):
            keys2.append(key)
            
    if len(keys1) != len(keys2):
        print('files differ: unequal number of data itmes, ', len(keys1),' and ',len(keys2))
            
    count_differ=0
    count_match=0
    for key in keys1:
        if keys2.count(key) == 1:
            data1=read(filename1,key).tostring() 
            data2=read(filename2,key).tostring()
            if data1 != data2:
                print('data item->',key,' differs')
                count_differ=count_differ+1
            else:
                count_match=count_match+1
        else:
            print('data item->',key,' not present in second file')
    
    if count_match != len(keys1):
        print(len(keys1)-count_match,' data items differ out of',len(keys1), 'items in first file')
        
    
    


def _usage():
#        print 'To run test suite'
#        print '     ebftkpy -test'
#        print 'To get summary of file'
#        print '     ebftkpy -list filename'
#        print '     ebftkpy filename'
#        print 'To print a data item'
#        print '     ebftkpy -cat filename tagname'            
#        print 'To get statistics of data in file'
#        print '     ebftkpy -stat filename'
#        print 'To swap endianess of file'
#        print '     ebftkpy -swap filename'
#        print 'To check speed of input output'
#        print '     ebftkpy -speed filename'        
        print("NAME:")
        print('\t >>EBF<<  (Efficient and Easy to use Binary File Format)')
        print("\t ebftkpy 0.0.1 - a toolkit for  EBF  files")
        print("\t Copyright (c) 2012 Sanjib Sharma ")
        print("USAGE:")
        print("\t ebftkpy\t -list filename")
        print("\t ebftkpy\t  filename  (same as -list)")
        print("\t ebftkpy\t -cat filename \"TagName1 TagName2 ..\"")
        print("\t ebftkpy\t -csv filename \"TagName1 TagName2 ..\"")
        print("\t ebftkpy\t -ssv filename \"TagName1 TagName2 ..\"")
        print("\t ebftkpy\t -stat filename \"TagName1 TagName2 ..\"")
        print("\t ebftkpy\t -swap filename")
        print("\t ebftkpy\t -copy src_file dest_file")
        print("\t ebftkpy\t -copy src_file dest_file TagName")
        print("\t ebftkpy\t -diff  filename1 filename2")
        print("\t ebftkpy\t -rename  filename1 tagname_old tagname_new")
        print("\t ebftkpy\t -remove  filename1 tagname")
        print("\t ebftkpy\t -htab filename")
        print("DESCRIPTION:")
        print("\t -list    ","view headers/TagNames of data in file ")    
        print("\t -cat     ","print data in ascii format")
        print("\t          ","e.g., for \"TagName1\" a record of rank 2 with")
        print("\t          ","dimensions N and 3 will print a Nx3 table,")
        print("\t          ","for \"TagName2\" a record of rank 1 with dimension N")
        print("\t          ","will print a column of size N")
        print("\t          ","multiple tags can be specified as space separated ")
        print("\t          ","strings as \"TagName1 TagName2\"  ")
        print("\t          ","but the condition is that the number of elements in")
        print("\t          ","each record should be same. This will print a Nx4 table")
        print("\t -csv     ","print data in csv tabular format, syntax same as cat")
        print("\t -ssv     ","print data in csv tabular format, but delimitier as space")
        print("\t -stat    ","print min max mean stddev of specified data tags")
        print("\t -swap    ","swap the endianness of a file, output file has") 
        print("\t          ","suffix _swap.ebf")
        print("\t -copy    ","copy contents of one file to another or only a tag")
        print("\t -diff    ","difference of two data items in two ebf files")
        print("\t -rename  ","rename a data item")
        print("\t -remove  ","remove a data item. It is renamed with prefix /.tr/ ")
        print("\t          ","which can be restored using rename if needed")
        print("\t -htab    ","get information about internal hashtable")
        print("CONTACT:")
        print("http://ebfformat.sourceforge.net")
    


    
import unittest
class _ebf_test(unittest.TestCase):
    
    def setUp(self):
        self.seq = list(range(10))
        
#    def test_expand(self):
#        x1=numpy.zeros(10)        
#        x2=numpy.ones(10)        
        
        
    def test_ebfht(self):        
        print('Testing ebftable get, put and remove-->')        
        _EbfTable.init('check.txt')
        nsize=100
        
        start = time.time()    
        for i in numpy.arange(0, nsize):
            _EbfTable.put('check.txt','/x'+str(i),i*10)
        print('Writing  ', nsize*1e-3/(time.time()-start), ' Kops') 
                
        start = time.time()    
        x=numpy.zeros(nsize)
        for i in numpy.arange(0, nsize):
            x[i]=_EbfTable.get('check.txt','/x'+str(i))
        print('Reading  ', nsize*1e-3/(time.time()-start), ' Kops') 
        
        status1=1
        for i in numpy.arange(0, nsize):
            if x[i] != i*10:
                status1=0
                print(i,x[i])
                
        self.assertEqual(status1, 1)
        
        
        start = time.time()    
        x=numpy.zeros(nsize)
        for i in numpy.arange(0, nsize/2):
            _EbfTable.remove('check.txt','/x'+str(i))
        print('Removing ', nsize*1e-3/(time.time()-start), ' Kops') 
        
        for i in numpy.arange(0, nsize):
            x[i]=_EbfTable.get('check.txt','/x'+str(i))
            
        status2=1
        for i in numpy.arange(0, nsize/2):
            if x[i] != -1:
                status2=0
        for i in numpy.arange(nsize/2, nsize):
            if x[i] != i*10:
                status2=0
        
        
        self.assertEqual(status2, 1)
        
#        start = time.time()    
#        keys=_EbfTable.getKeyValsIT('check.txt')[0]
#        print 'Reading Key vals raw', 1e3*1e-3/(time.time()-start), ' Kops' ,(time.time()-start),len(keys)
    
#        start = time.time()    
#        fileht=_EbfTable('check.txt','rb')
#        keys=_EbfTable.getKeyVals('check.txt')[0]
#        fileht.close()
#        print 'Reading Key vals HT', 1e3*1e-3/(time.time()-start), ' Kops' ,(time.time()-start),len(keys)
        
    
    
        
        
    def test_header256(self):
        print("Testing header256-->")
        ebfdir='data/'
        data=read(ebfdir+'header256.ebf','/')
        x=data["xvar"]
        y=data["yvar"]
        z=numpy.arange(0,10)
        self.assertEqual(x.size,z.size)
        self.assertEqual(y.size,z.size)
        self.assertEqual(numpy.sum(x==z),x.size)
        self.assertEqual(numpy.sum((y-10)==z),x.size)
        
        
        
    def testtable(self):
        """ Check rename """
        print("Testing ebftable-->")
        x = numpy.arange(-65636, -65636-128,-1, dtype = "int64")
        write("check_table.ebf", "/x1", x, "w")      
        write("check_table.ebf", "/x2", x, "a")      
        write("check_table.ebf", "/x3", x, "a")      
        rename("check_table.ebf","/x1","/x5")
        rename("check_table.ebf","/x2",'')
        y1=read('check_table.ebf','/x5')
        y2=read('check_table.ebf','/.tr/x2.0')
        self.assertEqual(numpy.sum(x ==y1),x.size)
        self.assertEqual(numpy.sum(x ==y2),x.size)
        
        swapEndian('check_table.ebf')
        write("check_table_swap.ebf", "/x6", x, "a")      
        write("check_table_swap.ebf", "/x7", x, "a")      
        y1=read('check_table_swap.ebf','/x5')
        y2=read('check_table_swap.ebf','/x3')
        y3=read('check_table_swap.ebf','/x6')
        y4=read('check_table_swap.ebf','/x7')
#        info('check_table_swap.ebf')
        self.assertEqual(numpy.sum(x ==y1),x.size)
        self.assertEqual(numpy.sum(x ==y2),x.size)
        self.assertEqual(numpy.sum(x ==y3),x.size)
        self.assertEqual(numpy.sum(x ==y4),x.size)
        
        
    def teststring(self):
        """ Check string read write """
        print("Testing string read/write-->")
        x = "ebcdefgh"
        write("check.ebf", "/mystr", numpy.array(x), "w")      
        y = read("check.ebf", "/mystr").tostring()
        self.assertEqual(x, y)
        x = numpy.array(['aa','ba','ca','da'])
        write("check.ebf", "/mystr", x, "w")      
        y = read("check.ebf", "/mystr")
        self.assertEqual(numpy.all(x==y),True)
        
        x = numpy.array(['a','b','c','d'])
        write("check.ebf", "/mystr", x, "w")      
        y = read("check.ebf", "/mystr")
        self.assertEqual(numpy.all(x==y),True)
        
        
    def testdataunit(self):
        """ Check data units read write"""
        print("Testing data unit-->")
        write('check.ebf', '/data', numpy.zeros(1, dtype = "int32"), "w", dataunit = "100 m/s")
        self.assertEqual("100 m/s", unit('check.ebf', '/data'))
        
    def testexceptions(self):
        """ Check overwrite protection, write in between and then check """
        print("Testing exceptions-->")
        x = numpy.zeros(10, dtype = 'int32')
        write('check.ebf', '/x', x, "w")
        write('check1.ebf', '/x', x, "w")
        self.assertRaises(RuntimeError, write, 'check.ebf', '/x', x, "a")
        self.assertRaises(RuntimeError, read, 'check1.ebf', '/x1')
        self.assertRaises(IOError, read, 'check123.ebf', '/x1')
        
    def testchecksum(self):
        print("Testing checksum-->")
        nsize=10
        x1=numpy.zeros(nsize,dtype='float32')
        x2=numpy.zeros(nsize,dtype='float64')
        write("check.ebf","/x1",x1,"w")
        write("check.ebf","/x2",x2,"a")
        write("check.ebf","/single/x1",x1[0:1],"a")
        write("check.ebf","/single/x2",x2[0:1],"a")
        checksum=read("check.ebf",'/.ebf/info')
#        info("check.ebf")
        print(checksum);
        print("(EBF, 0)    hash=",_EbfTable.ebfckhash("(EBF, 0) ",0))
        print("(EBF, 1000) hash=",_EbfTable.ebfckhash("(EBF, 1000)",1000))

    def testmultiple(self):
        """ Check overwrite protection, write in between and then check """
        print("Testing mutiple read write-->")
        x = numpy.zeros(10, dtype = 'int32')
        write('check1.ebf', '/x1', x, "w")
        write('check1.ebf', '/x2', x, "a")
        write('check2.ebf', '/x1', x, "w")
        y = read('check2.ebf', '/x1')
        self.assertEqual(y.size, x.size)
        write('check2.ebf', '/x2', x, "a")
        y = read('check2.ebf', '/x1')
        self.assertEqual(y.size, x.size)
        write('check1.ebf', '/y1', x, "w")
        y = read('check2.ebf', '/x1')
        self.assertEqual(y.size, x.size)
        write('check1.ebf', '/y2', x, "a")        
        y = read('check2.ebf', '/x1')
        self.assertEqual(y.size, x.size)
        write('check2.ebf', '/x1', x, "w")
        y = read('check2.ebf', '/x1')
        self.assertEqual(y.size, x.size)
        write('check2.ebf', '/x2', x, "a")
        y1 = read('check2.ebf', '/x1')
        x1 = read('check1.ebf', '/y1')
        self.assertEqual(numpy.sum(x == x1), x.size)
        self.assertEqual(numpy.sum(x == y1), x.size)
        self.assertRaises(RuntimeError, read, 'check1.ebf', '/x1')
        
    def write_master(self):
        # make sure the shuffled sequence does not lose any elements
        print("write master test file-->")
        data = {}
        keys = ["x1", "x2", "x3", "x4", "x5", "x6", "x9", "x10", "x11", "x12", "x13"]
        x=numpy.arange(0,128,dtype='int8')
        data["x1"]  =  numpy.array(x)
#        data["x1"]  =  numpy.fromstring(x.tostring(),dtype='S1')
        data["x9"] = numpy.arange(-128, 0, dtype = 'int8')
        data["x6"] = numpy.arange(-256, -256-128,-1, dtype = 'int16')
        data["x2"] = numpy.arange(-65636, -65636-128,-1, dtype = "int32")
        data["x3"] = numpy.arange(-4294967296, -4294967296-128,-1, dtype = "int64")
        data["x4"] = numpy.array(numpy.linspace(1.23e20, 128.23e20, 128), dtype = "float32")
        data["x5"] = numpy.array(numpy.linspace(1.23456789e200, 128.23456789e200, 128), dtype = "float64")
        data["x10"] = numpy.arange(128, 128+128, dtype = 'uint8')
        data["x11"] = numpy.arange(256, 256 + 128, dtype = 'uint16')
        data["x12"] = numpy.arange(65636, 65636 + 128, dtype = 'uint32')
        data["x13"] = numpy.arange(4294967296, 4294967296 + 128, dtype = 'uint64')
#        ebfdir='/home/sharma/sw/share/ebf/'
        ebfdir='data/'
        
        write(ebfdir+'master_test1.ebf', '/', data, 'w')    
        for key in keys:
            if key != 'x1':
                newsize = data[key].size/4
                data[key] = data[key].reshape(4, newsize)
                
        
#        write('/home/sharma/ebf_demo/test1.ebf', '/', data, 'w',"100 km/s")    
#        write('/home/sharma/ebf_demo/test1.ebf', '/2d/', data, 'a',"kpc")    


        dt1 = []        
        dt1.append(("x2", data["x2"].dtype, data["x2"].shape))
        dt1.append(("x3", data["x3"].dtype, data["x3"].shape))         
        
        data2 = numpy.zeros(2, dtype = dt1)
        data2[0]["x2"][:][:] = data["x2"][:][:]
        data2[0]["x3"][:][:] = data["x3"][:][:]
        data2[1]["x2"][:][:] = data["x2"][:][:]
        data2[1]["x3"][:][:] = data["x3"][:][:]
        
        dt2 = []        
        dt2.append(("x2", data["x2"].dtype, data["x2"].shape))
        dt2.append(("x3", data["x3"].dtype, data["x3"].shape))         
        dt2.append(('point1', dt1, (2, )))
        
        data3 = numpy.zeros(1, dtype = dt2)[0]
        data3['x2'][:][:] = data["x2"][:][:]
        data3['x3'][:][:] = data["x3"][:][:]
        data3['point1'][0] = data2[0].copy()
        data3['point1'][1] = data2[0].copy()            
        
        dt2 = []        
        dt2.append(("x2", data["x2"].dtype, data["x2"].shape))
        dt2.append(("x3", data["x3"].dtype, data["x3"].shape))         
        dt2.append(('point1', dt1, (1, )))
        
        dt3 = []        
        dt3.append(("x2", data["x2"].dtype, data["x2"].shape))
        dt3.append(("x3", data["x3"].dtype, data["x3"].shape))         
        dt3.append(('point2', dt2, (1, )))

        
        data4 = numpy.zeros(1, dtype = dt2)[0]
        data4['x2'][:][:] = data["x2"][:][:]
        data4['x3'][:][:] = data["x3"][:][:]
        data4['point1'][0] = data2[0].copy()
        
        
        data5 = numpy.zeros(1, dtype = dt3)[0]
        data5['x2'][:][:] = data["x2"][:][:]
        data5['x3'][:][:] = data["x3"][:][:]
        data5['point2'][0] = data4.copy()
            
        write(ebfdir+'master_test1.ebf', '/dir1/data_struct', data2, 'a')    
        write(ebfdir+'master_test1.ebf', '/dir1/data_struct_rec', data3, 'a')    
        write(ebfdir+'master_test1.ebf', '/dir1/data_struct_rec2', data5, 'a')    
        swapEndian(ebfdir+'master_test1.ebf')
        self.assertEqual(1, 1)
        
        
            
            

    def test_read_masterfile(self):
        # make sure the shuffled sequence does not lose any elements
        print("Testing read masterfile-->")
        data = {}
        keys = ["x1", "x2", "x3", "x4", "x5", "x6", "x9", "x10", "x11", "x12", "x13"]
        x=numpy.arange(0,128,dtype='int8')
        data["x1"]  =  numpy.array(x)
#        data["x1"]  =  numpy.fromstring(x.tostring(),dtype='S1')
        data["x9"] = numpy.arange(-128, 0, dtype = 'int8')
        data["x6"] = numpy.arange(-256, -256-128,-1, dtype = 'int16')
        data["x2"] = numpy.arange(-65636, -65636-128,-1, dtype = "int32")
        data["x3"] = numpy.arange(-4294967296, -4294967296-128,-1, dtype = "int64")
        data["x4"] = numpy.array(numpy.linspace(1.23e20, 128.23e20, 128), dtype = "float32")
        data["x5"] = numpy.array(numpy.linspace(1.23456789e200, 128.23456789e200, 128), dtype = "float64")
        data["x10"] = numpy.arange(128, 128+128, dtype = 'uint8')
        data["x11"] = numpy.arange(256, 256 + 128, dtype = 'uint16')
        data["x12"] = numpy.arange(65636, 65636 + 128, dtype = 'uint32')
        data["x13"] = numpy.arange(4294967296, 4294967296 + 128, dtype = 'uint64')
        
#        ebfdir='/home/sharma/sw/share/ebf/'
        ebfdir='data/'
        filename1=ebfdir+'master_test1.ebf'
        filename2=ebfdir+'master_test1_swap.ebf'
        
        data1={}
        for key in keys:
            data1[key] = data[key].copy()

        for key in keys:
            if key != 'x1':
                newsize = data[key].size//4
                data[key] = data[key].reshape(4, newsize)        


        dt1 = []        
        dt1.append(("x2", data["x2"].dtype, data["x2"].shape))
        dt1.append(("x3", data["x3"].dtype, data["x3"].shape))         
        
        data2 = numpy.zeros(2, dtype = dt1)
        data2[0]["x2"][:][:] = data["x2"][:][:]
        data2[0]["x3"][:][:] = data["x3"][:][:]
        data2[1]["x2"][:][:] = data["x2"][:][:]
        data2[1]["x3"][:][:] = data["x3"][:][:]
        


        
                     
        datar1 = read(filename1, "/")
        for key in list(data1.keys()):
            self.assertEqual(numpy.sum(datar1[key] == data1[key]), data1[key].size)

        
        datar2 = read(filename1, "/dir1/data_struct_rec")[0]
        datar3 = read(filename1, "/dir1/data_struct_rec2")[0]        
        datar4 = read(filename1, "/dir1/data_struct")[1]
        for key in ['x2','x3']:
            self.assertEqual(numpy.sum(datar4[key] == data[key]), data[key].size)
            self.assertEqual(numpy.sum(datar2[key] == data[key]), data[key].size)
            self.assertEqual(numpy.sum(datar2['point1'][1][key] == data[key]), data[key].size)
            self.assertEqual(datar2[key].shape, data[key].shape)
            self.assertEqual(datar2['point1'][1][key].shape, data[key].shape)
            self.assertEqual(datar3['point2'][0][key].shape, data[key].shape)
            self.assertEqual(datar4[key].shape, data[key].shape)
            self.assertEqual(numpy.sum(datar3['point2']['point1'][key] == data[key]), data[key].size)

            
        datar1 = read(filename2, "/")
        for key in list(data1.keys()):
            self.assertEqual(numpy.sum(datar1[key] == data1[key]), data1[key].size)
        datar2 = read(filename2, "/dir1/data_struct_rec")[0]
        datar3 = read(filename2, "/dir1/data_struct_rec2")[0]        
        datar4 = read(filename1, "/dir1/data_struct")[1]
        for key in ['x2','x3']:
            self.assertEqual(numpy.sum(datar4[key] == data[key]), data[key].size)
            self.assertEqual(numpy.sum(datar2[key] == data[key]), data[key].size)
            self.assertEqual(numpy.sum(datar2['point1'][1][key] == data[key]), data[key].size)
            self.assertEqual(datar2[key].shape, data[key].shape)
            self.assertEqual(datar2['point1'][1][key].shape, data[key].shape)
            self.assertEqual(datar3['point2'][0][key].shape, data[key].shape)
            self.assertEqual(datar4[key].shape, data[key].shape)
            self.assertEqual(numpy.sum(datar3['point2']['point1'][key] == data[key]), data[key].size)
        
        

    def testcorrectness1(self):
        # make sure the shuffled sequence does not lose any elements
        print("Testing correctness ver-1 of read write-->")
        data = {}
        keys = ["x1", "x2", "x3", "x4", "x5", "x6", "x9", "x10", "x11", "x12", "x13"]
        data["x1"]  =  numpy.array(['EBF','EBFGH'])
        data["x2"] = numpy.arange(-65636, -65636 - 128, -1, dtype = "int32")
        data["x3"] = numpy.arange(-4294967296, -4294967296 - 128, -1, dtype = "int64")
        data["x4"] = numpy.array(numpy.linspace(3.1459 * 1e-30, (3.14159 + 127) * 1e-30, 128), dtype = "float32")
        data["x5"] = numpy.array(numpy.linspace(3.1459 * 1e-300, (3.14159 + 127) * 1e-300, 128), dtype = "float64")
        data["x6"] = numpy.arange(-256, -256 - 128, -1, dtype = 'int16')
        data["x9"] = numpy.arange(-126, 2, dtype = 'int8')
        data["x10"] = numpy.arange(0, 128, dtype = 'uint8')
        data["x11"] = numpy.arange(256, 256 + 128, dtype = 'uint16')
        data["x12"] = numpy.arange(65636, 65636 + 128, dtype = 'uint32')
        data["x13"] = numpy.arange(4294967296, 4294967296 + 128, dtype = 'uint64')
                
        for key in keys:
            if key != "x1":
                newsize = data[key].size//4
                data[key] = data[key].reshape(4, newsize)
                        
                
        dt = []        
        for key in keys:
#            if key !=  "x1":
            dt.append((key, data[key].dtype, data[key].shape))
         
        data2 = numpy.zeros(1, dtype = dt)

        for key in keys:
#            if key != "x1":
            data2[key][:][:] = data[key][:][:]
        
        dth = list(dt)
        dth.append(('point1', dt, (2, )))
        data22 = numpy.zeros(1, dtype = dth)[0]
        data22['point1'][0] = data2[0].copy()
        data22['point1'][1] = data2[0].copy()
        for key in keys:
            data22[key][:][:] = data[key][:][:]

        dth = list(dt)
        dth.append(('point1', dt, (1, )))
        data23 = numpy.zeros(1, dtype = dth)[0]
        data23['point1'][0] = data2[0].copy()
        for key in keys:
            data23[key][:][:] = data[key][:][:]
            
            
        
        fout = open("check.ebf", "wb")
        fout.close()
        write("check.ebf", "/", data, "w")
        write("check.ebf", "/struct1/data2", data2, "a")
        write("check.ebf", "/dir3/", data2, "a")
        data2 = data2[0]
        write("check.ebf", "/dir4/", data2, "a")
        write("check.ebf", "/struct2/data22", data22, "a")
        write("check.ebf", "/dir5/", data23, "a")
        
        for key in keys:
            write("check.ebf", "/dir1/"+key, data[key], "a")
            write("check.ebf", "/dir2/"+key, data2[key], "a")
#        info('check.ebf')
             
        data1 = read("check.ebf", "/")
        data3 = read("check.ebf", "/struct1/data2")[0]
        data33 = read("check.ebf", "/struct2/data22")
        self.assertEqual(len(data), len(data1))        
        for key in keys:
            x1 = read("check.ebf", "/"+key)            
            x2 = read("check.ebf", "/dir1/"+key)            
            x3 = read("check.ebf", "/dir2/"+key)            
            x4 = read("check.ebf", "/dir3/"+key)            
            x5 = read("check.ebf", "/dir4/"+key)            
            x5 = read("check.ebf", "/dir5/"+key)
#            print 'here',key,x1.dtype,data[key].dtype            
            self.assertEqual(numpy.sum(x1 == data[key]), data[key].size)
            self.assertEqual(numpy.sum(x2 == data[key]), data[key].size)
            self.assertEqual(numpy.sum(x3 == data[key]), data[key].size)
            self.assertEqual(numpy.sum(x4 == data[key]), data[key].size)
            self.assertEqual(numpy.sum(x5 == data[key]), data[key].size)
            self.assertEqual(x1.shape, data[key].shape)
            self.assertEqual(x2.shape, data[key].shape)
            self.assertEqual(x3.shape, data[key].shape)
            self.assertEqual(x4.shape, data[key].shape)
            self.assertEqual(numpy.sum(data1[key] == data[key]), data[key].size)
            self.assertEqual(numpy.sum(data3[key] == data[key]), data[key].size)
            self.assertEqual(numpy.sum(data33['point1'][1][key] == data[key]), data[key].size)
            self.assertEqual(data1[key].shape, data[key].shape)
            self.assertEqual(data3[key].shape, data[key].shape)
            self.assertEqual(data33['point1'][1][key].shape, data[key].shape)
        swapEndian("check.ebf")    
#        info('check.ebf')
        
        data1 = read("check_swap.ebf", "/")
        data3 = read("check_swap.ebf", "/struct1/data2")[0]
        data33 = read("check_swap.ebf", "/struct2/data22")
        self.assertEqual(len(data), len(data1))        
#        info('check.ebf')
#        info('check_swap.ebf')
        for key in keys:
#            print key
            x1 = read("check_swap.ebf", "/"+key)            
            x2 = read("check_swap.ebf", "/dir1/"+key)            
            x3 = read("check_swap.ebf", "/dir2/"+key)            
            x4 = read("check_swap.ebf", "/dir3/"+key)            
            x5 = read("check_swap.ebf", "/dir4/"+key)            
            x5 = read("check_swap.ebf", "/dir5/"+key)            
            self.assertEqual(numpy.sum(x1 == data[key]), data[key].size)
            self.assertEqual(numpy.sum(x2 == data[key]), data[key].size)
            self.assertEqual(numpy.sum(x3 == data[key]), data[key].size)
            self.assertEqual(numpy.sum(x4 == data[key]), data[key].size)
            self.assertEqual(numpy.sum(x5 == data[key]), data[key].size)
            self.assertEqual(x1.shape, data[key].shape)
            self.assertEqual(x2.shape, data[key].shape)
            self.assertEqual(x3.shape, data[key].shape)
            self.assertEqual(x4.shape, data[key].shape)
            self.assertEqual(numpy.sum(data1[key] == data[key]), data[key].size)
            self.assertEqual(numpy.sum(data3[key] == data[key]), data[key].size)
            self.assertEqual(numpy.sum(data33['point1'][1][key] == data[key]), data[key].size)
            self.assertEqual(data1[key].shape, data[key].shape)
            self.assertEqual(data3[key].shape, data[key].shape)
            self.assertEqual(data33['point1'][1][key].shape, data[key].shape)


    def test_correctness2(self):
        # make sure the shuffled sequence does not lose any elements
        print("Testing correctness ver-2 of read write-->")
        data = {}
        keys = ["x1", "x2", "x3", "x4", "x5", "x6", "x9", "x10", "x11", "x12", "x13"]
        x=numpy.arange(0,128,dtype='int8')
        data["x1"]  =  numpy.array(x)
#        data["x1"]  =  numpy.fromstring(x.tostring(),dtype='S1')
        data["x9"] = numpy.arange(-128, 0, dtype = 'int8')
        data["x6"] = numpy.arange(-256, -256-128,-1, dtype = 'int16')
        data["x2"] = numpy.arange(-65636, -65636-128,-1, dtype = "int32")
        data["x3"] = numpy.arange(-4294967296, -4294967296-128,-1, dtype = "int64")
        data["x4"] = numpy.array(numpy.linspace(1.23e20, 128.23e20, 128), dtype = "float32")
        data["x5"] = numpy.array(numpy.linspace(1.23456789e200, 128.23456789e200, 128), dtype = "float64")
        data["x10"] = numpy.arange(128, 128+128, dtype = 'uint8')
        data["x11"] = numpy.arange(256, 256 + 128, dtype = 'uint16')
        data["x12"] = numpy.arange(65636, 65636 + 128, dtype = 'uint32')
        data["x13"] = numpy.arange(4294967296, 4294967296 + 128, dtype = 'uint64')
        for key in keys:
            if key != 'x1':
                newsize = data[key].size//4
                data[key] = data[key].reshape(4, newsize)
                
        
#        write('/home/sharma/ebf_demo/test1.ebf', '/', data, 'w',"100 km/s")    
#        write('/home/sharma/ebf_demo/test1.ebf', '/2d/', data, 'a',"kpc")    


        dt1 = []        
        dt1.append(("x2", data["x2"].dtype, data["x2"].shape))
        dt1.append(("x3", data["x3"].dtype, data["x3"].shape))         
        
        data2 = numpy.zeros(2, dtype = dt1)
        data2[0]["x2"][:][:] = data["x2"][:][:]
        data2[0]["x3"][:][:] = data["x3"][:][:]
        data2[1]["x2"][:][:] = data["x2"][:][:]
        data2[1]["x3"][:][:] = data["x3"][:][:]
        
        dt2 = []        
        dt2.append(("x2", data["x2"].dtype, data["x2"].shape))
        dt2.append(("x3", data["x3"].dtype, data["x3"].shape))         
        dt2.append(('point1', dt1, (2, )))
        data3 = numpy.zeros(1, dtype = dt2)[0]
        data3['x2'][:][:] = data["x2"][:][:]
        data3['x3'][:][:] = data["x3"][:][:]
        data3['point1'][0] = data2[0].copy()
        data3['point1'][1] = data2[0].copy()            
        
        dt2 = []        
        dt2.append(("x2", data["x2"].dtype, data["x2"].shape))
        dt2.append(("x3", data["x3"].dtype, data["x3"].shape))         
        dt2.append(('point1', dt1, (1, )))
        
        dt3 = []        
        dt3.append(("x2", data["x2"].dtype, data["x2"].shape))
        dt3.append(("x3", data["x3"].dtype, data["x3"].shape))         
        dt3.append(('point2', dt2, (1, )))

        
        data4 = numpy.zeros(1, dtype = dt2)[0]
        data4['x2'][:][:] = data["x2"][:][:]
        data4['x3'][:][:] = data["x3"][:][:]
        data4['point1'][0] = data2[0].copy()
        
        
        data5 = numpy.zeros(1, dtype = dt3)[0]
        data5['x2'][:][:] = data["x2"][:][:]
        data5['x3'][:][:] = data["x3"][:][:]
        data5['point2'][0] = data4[0].copy()


        
        
        
        fout = open("check.ebf", "wb")
        fout.close()
        write("check.ebf", "/", data, "w")
        write("check.ebf", "/dir1/struct", data2, "a")
        write("check.ebf", "/dir1/struct_single", data2[0], "a")
        write("check.ebf", "/dir1/struct_rec", data3, "a")
        write("check.ebf", "/dir1/struct_rec2", data5, "a")
        write("check.ebf", "/struct_split/", data2[0], "a")
        write("check.ebf", "/dir1/struct_rec_split/", data4, "a")
        
#        info('check.ebf')
             
        datar1 = read("check.ebf", "/")
        datar2 = read("check.ebf", "/struct_split/")
        temp = read("check.ebf", "/dir1/struct")
        self.assertEqual(temp.size, data2.size)
        datar3=temp[0]
        datar4=temp[1]
        datar5 = read("check.ebf", "/dir1/struct_rec_split/",recon=1)
        datar6=datar5['point1']
        datar7 = read("check.ebf", "/dir1/struct_single")
        self.assertEqual(datar7.size, 1)
        datar8 = read("check.ebf", "/dir1/struct_rec")
        self.assertEqual(datar8.size, 1)
        datar9 = datar8['point1'][1]
#        datar5=datar5[0]['point1'][1]
        datar10 = read("check.ebf", "/dir1/struct_rec2")
        datar11=datar10['point2'][0]
        
        for key in data2[0].dtype.names:
            x1 = read("check.ebf", "/struct_split/"+key)            
            self.assertEqual(numpy.sum(x1 == data[key]), data[key].size)
            self.assertEqual(numpy.sum(datar2[key] == data[key]), data[key].size)
            self.assertEqual(numpy.sum(datar3[key] == data[key]), data[key].size)
            self.assertEqual(numpy.sum(datar4[key] == data[key]), data[key].size)
            self.assertEqual(numpy.sum(datar5[key] == data[key]), data[key].size)
            self.assertEqual(numpy.sum(datar6[key] == data[key]), data[key].size)
            self.assertEqual(numpy.sum(datar7[key] == data[key]), data[key].size)
            self.assertEqual(numpy.sum(datar8[key] == data[key]), data[key].size)
            self.assertEqual(numpy.sum(datar9[key] == data[key]), data[key].size)
            self.assertEqual(x1.shape, data[key].shape)
            self.assertEqual(datar2[key].shape, data[key].shape)
            self.assertEqual(datar3[key].shape, data[key].shape)
            self.assertEqual(datar4[key].shape, data[key].shape)
            self.assertEqual(datar5[key].shape, data[key].shape)
            self.assertEqual(datar6[key].shape, data[key].shape)
            self.assertEqual(datar7[key].shape, data[key].shape)
            self.assertEqual(datar8[key].shape, data[key].shape)
            self.assertEqual(datar9[key].shape, data[key].shape)
            self.assertEqual(datar11[key].shape, data[key].shape)

        for key in list(data.keys()):
            x1 = read("check.ebf", "/"+key)
#            print key, data[key].shape, x1.shape,x1.dtype            
            self.assertEqual(numpy.sum(x1 == data[key]), data[key].size)
            self.assertEqual(numpy.sum(datar1[key] == data[key]), data[key].size)
            self.assertEqual(datar1[key].shape, data[key].shape)
            self.assertEqual(x1.shape, data[key].shape)


    def test_correctness3(self):
        # make sure the shuffled sequence does not lose any elements
        print("Testing correctness ver-3 of read write-->")
        data = {}
        data["x2"] = numpy.arange(-65636, -65636-128,-1, dtype = "int32")
        data["x3"] = numpy.arange(-4294967296, -4294967296-128,-1, dtype = "int64")
        data["x4"] = numpy.array(numpy.linspace(1.23e20, 128.23e20, 128), dtype = "float32")
        data["x5"] = numpy.array(numpy.linspace(1.23456789e200, 128.23456789e200, 128), dtype = "float64")
        
        write("check.ebf", "/", data, "w")
        write("check.ebf", "/rec/rec1/", data, "a")
        
        datar = read("check.ebf", "/",recon=2)
        
        for key in list(data.keys()):
            self.assertEqual(numpy.sum(datar[key] == data[key]), data[key].size)
            self.assertEqual(numpy.sum(datar['rec']['rec1'][key] == data[key]), data[key].size)
        
    def test_readpart(self):
        print("Testing partial read -->")
        x=numpy.linspace(0,99,100)
        write("check.ebf", "/x", x, "w")
        y1 = read("check.ebf", "/x",begin=0)
        y2 = read("check.ebf", "/x",begin=0,end=-10)
        y3 = read("check.ebf", "/x",begin=0,end=20)
        y4 = read("check.ebf", "/x",begin=20,end=30)
        y5 = read("check.ebf", "/x",begin=10,end=-10)
        self.assertTrue(numpy.all(y1==x))
        self.assertTrue(numpy.all(y2==x[0:-10]))
        self.assertTrue(numpy.all(y3==x[0:20]))
        self.assertTrue(numpy.all(y4==x[20:30]))
        self.assertTrue(numpy.all(y5==x[10:-10]))
        
        x=numpy.ones((10,5,2))
        write("check.ebf", "/x", x, "w")
        y1 = read("check.ebf", "/x",begin=0,end=-1)
        self.assertTrue(numpy.all(y1==x[0:-1,:,:]))
        
    def test_iterate(self):
        print("Testing iterate -->")
        x=numpy.linspace(0,99,100)
        write("check.ebf", "/x", x, "w")
        
        cache=12
        begin=0
        end=cache
        for data in iterate('check.ebf','/x',cache):
            self.assertTrue(numpy.all(data==x[begin:end]))
            begin=end
            end=end+cache
            if end>100:
                end=100
                
        x=numpy.linspace(0,99,100)
        y=numpy.linspace(100,199,100)
        z=numpy.linspace(200,199,100)
        write('check.ebf','/x',x,'w')
        write('check.ebf','/y',y,'a')
        write('check.ebf','/z',z,'a')
        cache=12
        begin=0
        end=cache
        for data in iterate('check.ebf','/x+',cache):
            self.assertTrue(numpy.all(data["x"]==x[begin:end]))
            self.assertTrue(numpy.all(data["y"]==y[begin:end]))
            self.assertTrue(numpy.all(data["z"]==z[begin:end]))
            begin=end
            end=end+cache
            if end>100:
                end=100
                      
    def test_ebffile(self):
        print("Testing ebffile -->")
        dt=[('x','float64'),('y','float64')]
        data=numpy.zeros(100,dtype=dt)
        data['x']=numpy.linspace(0,99,100)
        write("check.ebf", "/data", data, "w")
        efile=EbfFile('check.ebf','/data','r')
        data1=efile.read(0,100)
        self.assertTrue(numpy.all(data1['x']==data['x']))
        self.assertTrue(numpy.all(data1['y']==data['y']))
        
    def test_structunits(self):
        print("Testing ebffile -->")
        dt=[('x','float64',(2,)),('y','float64',(5,))]
        data=numpy.zeros(100,dtype=dt)
        write("check.ebf", "/data", data, "w",dataunit='')
#        info("check.ebf",1)
        
        dt=[('x','float64'),('y','float64')]
        data=numpy.zeros(100,dtype=dt)
        data['x']=numpy.linspace(0,99,100)
        write("check.ebf", "/data", data, "w",dataunit='')
#        info("check.ebf",1)
        units1=['u=km/s,l=\\alpha','u=m/s,l=\\gamma']
        write("check.ebf", "/data", data, "w",dataunit=units1)
#        info("check.ebf",1)
        units2=unit("check.ebf", "/data")
        print('printing ',units2)
        self.assertTrue(numpy.all(units1==units2))
        
    def test_read_ind(self):
        print("Testing read_ind -->")
        dt=[('x','float64'),('y','float64')]
        nsize=100
        data=numpy.zeros(nsize,dtype=dt)
        data['x']=numpy.linspace(0,nsize-1,nsize)
        data['y']=numpy.linspace(0,nsize-1,nsize)
        write('check.ebf','/data',data,'w')
        ind=numpy.array([5,9,2,10,5])
        data1=read_ind('check.ebf','/data',ind)
        self.assertTrue(numpy.all(data['x'][ind]==data1['x']))
        self.assertTrue(numpy.all(data['y'][ind]==data1['y']))
        data1=read_ind('check.ebf','/data',1)
        print(type(data1),hasattr(data1,'__len__'))
        self.assertTrue(numpy.all(type(data1)==numpy.void))
        
        write('check.ebf','/data',numpy.array([]),'w')
        data1=read_ind('check.ebf','/data',[0])
        self.assertTrue(numpy.all(data1==None))
        
        write('check.ebf','/data',10,'w')
        data1=read_ind('check.ebf','/data',0)
        self.assertTrue(data1==10)
        

    def test_update(self):
        dt=[('x','float64'),('y','float64')]
        nsize=100        
        data=numpy.zeros(nsize,dtype=dt)
        write('check.ebf','/data',data,'w')
        data['x']=numpy.linspace(0,nsize-1,nsize)
        data['y']=numpy.linspace(0,nsize-1,nsize)
        write('check.ebf','/data',data,'u')
        datar=read('check.ebf','/data')
        self.assertTrue(numpy.all(data==datar))
        data=numpy.concatenate([data,data])
        try:
            write('check.ebf','/data',data,'u')
            self.assertTrue(False)
        except RuntimeError:
            self.assertTrue(True)
        dt=[('x','float64'),('y','int64')]
        nsize=100        
        data=numpy.zeros(nsize,dtype=dt)
        try:
            write('check.ebf','/data',data,'u')
            self.assertTrue(False)
        except RuntimeError:
            self.assertTrue(True)
            
            
#        datar=read('check.ebf','/data')
#        self.assertTrue(numpy.all(data==datar))
                

    def test_extend(self):
        dt=[('x','float64'),('y','float64')]
        nsize=100        
        data=numpy.zeros(nsize,dtype=dt)
        write('check.ebf','/data',data,'w')
        data['x']=numpy.linspace(0,nsize-1,nsize)
        data['y']=numpy.linspace(0,nsize-1,nsize)
        write('check.ebf','/data',data[0],'e')
        write('check.ebf','/data',data,'e')
        datar=read('check.ebf','/data')
        self.assertTrue(numpy.all(datar.size==(2*nsize+1)))
        self.assertTrue(numpy.all(datar[nsize+1:2*nsize+1]==data))
        self.assertTrue(numpy.all(datar[nsize]==data[0]))
        
    def test_update_ind(self):
        print("Testing update_ind -->")
        dt=[('x','float64'),('y','float64'),('z','S10')]
        nsize=100

        data=numpy.zeros(nsize,dtype=dt)
        write('check.ebf','/data',data,'w')        
        ind=numpy.arange(nsize)
        data['x'][ind]=numpy.linspace(0,nsize-1,nsize)[ind]
        data['y'][ind]=numpy.linspace(0,nsize-1,nsize)[ind]
        update_ind('check.ebf','/data',data)
        datar=read('check.ebf','/data')
        self.assertTrue(numpy.all(data==datar))

        
        data=numpy.zeros(nsize,dtype=dt)
        write('check.ebf','/data',data,'w')        
        ind=numpy.arange(1)+20
        data['x'][ind]=numpy.linspace(0,nsize-1,nsize)[ind]
        data['y'][ind]=numpy.linspace(0,nsize-1,nsize)[ind]
        update_ind('check.ebf','/data',data[ind[0]],ind[0])
        datar=read('check.ebf','/data')
        self.assertTrue(numpy.all(data==datar))
        
        
        data=numpy.zeros(nsize,dtype=dt)
        write('check.ebf','/data',data,'w')        
        ind=numpy.arange(50)+20
        data['x'][ind]=numpy.linspace(0,nsize-1,nsize)[ind]
        data['y'][ind]=numpy.linspace(0,nsize-1,nsize)[ind]
        update_ind('check.ebf','/data',data[ind],ind)
        datar=read('check.ebf','/data')
        self.assertTrue(numpy.all(data==datar))
        
        write('check.ebf','/data',data,'w')        
        dt1=[('x','int32'),('y','int32'),('z','S10')]
        data1=numpy.zeros(nsize,dtype=dt1)
        data1['x'][ind]=numpy.arange(nsize,dtype='int32')[ind]
        data1['y'][ind]=numpy.arange(nsize,dtype='int32')[ind]
        update_ind('check.ebf','/data',data1[ind],ind)
        datar=read('check.ebf','/data')
        self.assertTrue(numpy.all(data==datar))
        
        x=numpy.zeros(nsize,dtype='S10')
        write('check.ebf','/x',x,'w')        
        x1=numpy.arange(nsize)
        update_ind('check.ebf','/x',x1,numpy.arange(nsize))
        datar=read('check.ebf','/x')
        self.assertTrue(numpy.all(numpy.float64(x1)==numpy.float64(datar)))
        
        


        x=numpy.zeros(nsize,dtype='float64')
        write('check.ebf','/x',x,'w')        
        x1=numpy.array(numpy.arange(nsize),dtype='S10')
#        x1=numpy.array(x1,dtype='float64')
        update_ind('check.ebf','/x',x1,numpy.arange(nsize))
        datar=read('check.ebf','/x')
        self.assertTrue(numpy.all(numpy.float64(x1)==numpy.float64(datar)))
        
        write('check.ebf','/x',10,'w')        
        update_ind('check.ebf','/x',20,0)
        x=read('check.ebf','/x')
        self.assertTrue(x==20)

    def test_dict2npstruct(self):
        print("Testing dict2npstruct and npstruct2dict -->")
        dt=[('x','float64'),('y','float64'),('z','S10')]
        nsize=100
        data1=numpy.zeros(nsize,dtype=dt)
        data1['x']=numpy.arange(nsize,dtype='int32')
        data1['y']=numpy.arange(nsize,dtype='int32')+10
        data1['y']=numpy.arange(nsize,dtype='int32')+20
        data2=npstruct2dict(data1)
        for key in data1.dtype.names:
            self.assertTrue(numpy.all(data1[key]==data2[key]))
        
        data2['extra']=numpy.arange(10)
        data3=dict2npstruct(data2,basekey='x')
        for key in data1.dtype.names:
            self.assertTrue(numpy.all(data1[key]==data3[key]))
        self.assertTrue(len(data3.dtype.names)==3)
        
        data3=dict2npstruct(data1,keylist=['x','y','z'])
        for key in data1.dtype.names:
            self.assertTrue(numpy.all(data1[key]==data3[key]))
        
        data3=dict2npstruct(data2,keylist=['y','z'])
        for key in data3.dtype.names:
            self.assertTrue(numpy.all(data1[key]==data3[key]))
        self.assertTrue(len(data3.dtype.names)==2)
        self.assertTrue('y' in data3.dtype.names)
        self.assertTrue('z' in data3.dtype.names)

    def test_copy(self):
        print("Testing copy -->")
        dt=[('x','float64'),('y','float64'),('z','S10')]
        nsize=100
        data1=numpy.zeros(nsize,dtype=dt)
        data1['x']=numpy.arange(nsize,dtype='int32')
        data1['y']=numpy.arange(nsize,dtype='int32')
        write('check.ebf','/data',data1,'w')
        copy('check.ebf','check1.ebf','w','/data','/')
        data2=read('check1.ebf','/')
        self.assertTrue(type(data2)==dict)
        for key in data1.dtype.names:
            self.assertTrue(numpy.all(data1[key]==data2[key]))
            
#    def test_cat(self):
#        print "Testing cat -->"
#        dt=[('x','float64'),('y','float64'),('z','S30')]
#        nsize=10
#        data1=numpy.zeros(nsize,dtype=dt)
#        data1['x']=numpy.arange(nsize,dtype='int32')
#        data1['y']=numpy.arange(nsize,dtype='int32')
#        data1['z']='absdfeffffffffffffffffffllllmmmmm'
#        data1['x'][-1]=-1.234567890123456789e+101
#        write('check.ebf','/data',data1,'w')
#        write('check.ebf','/x1',data1['x'],'a')
#        write('check.ebf','/y1',data1['y'],'a')
#        write('check.ebf','/z1',data1['z'],'a')
#        cat('check.ebf','/z1 /x1 /y1 /data',' ',1)

    
#def __test_scalar():
#    cat('//home/sharma/sw/share/ebf/scalar.ebf','/x1+',' ',1)
#    ebfdir='data/'
#    data=read(ebfdir+'scalar.ebf','/')
#    x1=read(ebfdir+'scalar.ebf','/x1')
#    x2=read(ebfdir+'scalar.ebf','/x2')
#    print data
#    print x1.shape
#    print x2.shape
#    
#    x=numpy.zeros(1,dtype=[('x','int32'),('y','int32',(1,)),('z','int32')])
#    print type(x[0])
#    write('check.ebf','/',x[0],'w')
#    y=numpy.zeros(0,dtype='int32')
#    write('check.ebf','/xy1',y,'a')
#    y=numpy.int64(1)
#    
#    z=[1,2,3]
#    mystr='This is'
#    write('check.ebf','/y1',y,'a')
#    write('check.ebf','/z1',z,'a')
#    write('check.ebf','/mystr',mystr,'a')
#    info('check.ebf')
#    x=read('check.ebf','/y1')
#    print x == 1
#    print type(z)
    
#def __check():
#    file1='/work1/sharma/Projects/Stellarhalo/data/halo02.ebf' 
#    cat(file1,'/log')
#    raise RuntimeError('')

if __name__  ==  '__main__':
#    __test_scalar()
#    _checkSpeed()
    unittest.main()
#    __check()

    if len(sys.argv) == 1:
        _usage()
    elif len(sys.argv) == 2:
        if sys.argv[1] == '-speed':
            _checkSpeed()
        elif sys.argv[1] == '-help':
            _usage()
        else:
            info(sys.argv[1])
    else:
        if sys.argv[1] == '-list':
            info(sys.argv[2],1)
        elif sys.argv[1] == '-stat':
            stat(sys.argv[2],sys.argv[3])
        elif sys.argv[1] == '-print':
            cat(sys.argv[2],sys.argv[3],' ',0)
        elif sys.argv[1] == '-cat':
            cat(sys.argv[2],sys.argv[3],' ',0)
        elif sys.argv[1] == '-ssv':
            cat(sys.argv[2],sys.argv[3],' ',1)
        elif sys.argv[1] == '-csv':
            cat(sys.argv[2],sys.argv[3],', ',1)                                
        elif sys.argv[1] == '-swap':
            swapEndian(sys.argv[2])
        elif sys.argv[1] == '-diff':
            diff(sys.argv[2],sys.argv[3])
        elif sys.argv[1] == '-htab':
            _EbfTable.display_htab(sys.argv[2])
        elif sys.argv[1] == '-copy':
            if len(sys.argv) == 4: 
                copy(sys.argv[2],sys.argv[3],'a')
            elif len(sys.argv) == 5:    
                copy(sys.argv[2],sys.argv[3],'a',sys.argv[4])
            elif len(sys.argv) == 6:    
                copy(sys.argv[2],sys.argv[3],'a',sys.argv[4],sys.argv[5])
            else:
                _usage()
        elif sys.argv[1] == '-rename':
            if len(sys.argv) == 5: 
                rename(sys.argv[2],sys.argv[3],sys.argv[4])            
            else:
                _usage()                
        elif sys.argv[1] == '-remove':
            if len(sys.argv) == 4: 
                rename(sys.argv[2],sys.argv[3],'')
            else:
                _usage()                       
        elif sys.argv[1] == '-join':
            if len(sys.argv) == 5: 
                from glob import glob
                if '*' in sys.argv[2]:
                    filelist=glob(sys.argv[2])
                    filelist.sort()
                    print(filelist)
                    join(filelist,'/',sys.argv[3],'/',sys.argv[4])
                else:
                    join(sys.argv[2],'/',sys.argv[3],'/',sys.argv[4])
            else:
                _usage()
        else:
            _usage()
        


    
    <|MERGE_RESOLUTION|>--- conflicted
+++ resolved
@@ -2752,21 +2752,6 @@
         else:
             return None
 
-<<<<<<< HEAD
-    def read_ind(self,ind):
-        if numpy.max(ind)<self.elements:
-            ind1=numpy.argsort(ind)
-            data=numpy.zeros(len(ind),dtype=self.dtype)
-            begin_data = 0
-            for k, g in groupby(enumerate(ind[ind1]),
-                                lambda ix : ix[0] - ix[1]):
-                ind_grp = list(map(itemgetter(1), g))
-                begin = ind_grp[0]
-                nsize = len(ind_grp)
-                d = self.read(begin, nsize=nsize)
-                end_data = begin_data + nsize
-                data[begin_data:end_data] = d
-=======
     def read_ind(self, ind):
         # This method looks for groups of contiguous indices in 'ind' and
         # loads those blocks of memory with a single copy command.
@@ -2798,7 +2783,6 @@
                 data[begin_data:end_data] = d
                 # Increment the place in the data array
                 # by the size of the contiguous block
->>>>>>> 9a2baa91
                 begin_data += nsize
             return data[ind1]
         else:
