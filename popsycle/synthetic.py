--- conflicted
+++ resolved
@@ -828,10 +828,7 @@
 
 def _make_comp_dict(iso_dir, log_age, currentClusterMass,
                     star_dict, next_id,
-<<<<<<< HEAD
                     kdt_star_p, kdt_star_exbv,
-=======
->>>>>>> 27cd69b8
                     BH_kick_speed_mean=50, NS_kick_speed_mean=400,
                     additional_photometric_systems=None,
                     seed=None):
@@ -935,7 +932,7 @@
         if len(set(my_filt_list_fmt) - set(my_iso_filters)) > 0:
             my_iso = synthetic.IsochronePhot(log_age, 0, 10,
                                              evo_model=evolution.MISTv1(),
-                                             filters=all_filt_list,
+                                             filters=my_filt_list,
                                              iso_dir=iso_dir,
                                              recomp=True)
 
@@ -1096,15 +1093,8 @@
                 comp_xyz = np.array([comp_dict['px'][lum_WD_idx],
                                      comp_dict['py'][lum_WD_idx],
                                      comp_dict['pz'][lum_WD_idx]]).T
-<<<<<<< HEAD
                 dist, indices = kdt_star_p.query(comp_xyz)
                 comp_dict['exbv'][lum_WD_idx] = kdt_star_exbv[indices.T]
-=======
-                kdt = cKDTree(star_xyz)
-                dist, indices = kdt.query(comp_xyz)
-
-                comp_dict['exbv'][lum_WD_idx] = star_dict['exbv'][indices.T]
->>>>>>> 27cd69b8
 
                 comp_dict['ubv_I'][lum_WD_idx] = comp_table['m_ubv_I'][lum_WD_idx].data
                 comp_dict['ubv_K'][lum_WD_idx] = comp_table['m_ukirt_K'][lum_WD_idx].data
